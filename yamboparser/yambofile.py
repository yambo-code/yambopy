# Copyright (C) 2016 Henrique Pereira Coutada Miranda
# All rights reserved.
#
# This file is part of yamboparser
#
#
import os
import re
import numpy as np

#we try to use netcdf
try:
    from netCDF4 import Dataset
except ImportError:
    _has_netcdf = False
else:
    _has_netcdf = True

class YamboFile():
    """
    This is the Yambo file class.
    It takes as input a filename produced by yambo.
    Can be a netcdf or a text file

    List of supported NETCDF files:
        -> ndb.QP

    List of supported text files:
        -> r-*_em?1_*_gw0
        -> o-*.qp
    """
    _output_prefixes = ['o-']
    _report_prefixes = ['r-','r.']
    _log_prefixes    = ['l-','l.']
    _netcdf_prefixes = ['ns','ndb']
    _netcdf_sufixes  = {'QP':'gw','HF_and_locXC':'hf'}

    def __init__(self,filename,folder='.'):
        self.filename = filename
        self.folder   = folder
        self.type     = None
        self.errors   = [] #list of errors
        self.warnings   = [] #list of warnings
        self.memstats   = [] #list of memory allocation statistics
        self.data     = {} #dictionary containing all the important data from the file
        self.kpoints = {}
        self.timing = []

        if any(filename.startswith(prefix) for prefix in self._output_prefixes):
            #read lines from file
            f = open("%s/%s"%(folder,filename),'r')
            self.lines = f.readlines()
            f.close()

            #get the line with the title
            try:
                title = self.lines[14]
            except:
                self.errors.append('error reading title')
                return
            if 'GW' in title:
                 self.type = 'output_gw'

        elif any(filename.startswith(prefix) for prefix in self._report_prefixes):
            self.type = 'report'
        elif any(filename.startswith(prefix) for prefix in self._log_prefixes):
            self.type = 'log'
        elif any(filename.startswith(prefix) for prefix in self._netcdf_prefixes) and _has_netcdf:
            for sufix in self._netcdf_sufixes:
                if filename.endswith(sufix):
                    self.type = 'netcdf_%s'%self._netcdf_sufixes[sufix]
                    break

        if self.type is None: self.type = 'unknown'

        #parse the file
        self.parse()

    def parse(self):
        """ Parse the file
            Add here things to read log and report files...
        """
        if   self.type == 'netcdf_gw': self.parse_netcdf_gw()
        elif self.type == 'netcdf_hf': self.parse_netcdf_hf()
        elif self.type == 'output_gw': self.parse_output()
        elif self.type == 'log': self.parse_log()
        elif self.type == 'report'  : self.parse_report()

    def parse_output(self):
        """ Parse an output file from yambo,
        """
        #get the tags of the columns
        if self.type == "output_absorption":
            tags = [tag.strip() for tag in re.findall('([ `0-9a-zA-Z\-\/]+)\[[0-9]\]',''.join(self.lines))]
        if self.type == "output_gw":
            tags = [line.replace('(meV)','').replace('Sc(Eo)','Sc|Eo') for line in self.lines if all(tag in line for tag in ['K-point','Band','Eo'])][0]
            tags = tags[2:].strip().split()
        table = np.genfromtxt(self.lines)
        _kdata ={}
        k_index =[ str(int(i)) for i in table[:,0]] # first column  has kpoints
        for ind in range(len(k_index)):
            for itag in range(len(tags)):
                 if k_index[ind] not in _kdata.keys():
                     _kdata[k_index[ind]] = {}
                 try:
                     _kdata[k_index[ind]][tags[itag]].append(table[ind,itag])
                 except KeyError:
                     _kdata[k_index[ind]][tags[itag]]  = [ table[ind,itag] ]

        self.data = _kdata
        #self.data = dict(zip(tags,table.T))

    def parse_netcdf_gw(self):
        """ Parse the netcdf gw file
        """
        if _has_netcdf:
            data = {}
            f = Dataset('%s/%s'%(self.folder,self.filename))
            #quasiparticles table
            qp_table  = f.variables['QP_table'][:]
            data['Kpoint_index'] = qp_table[2]
            data['Band'] = qp_table[0]
            if qp_table.shape[1] == 4: # spin polarized
                data['Spin_pol'] = qp_table[:,3]
            data['qp_table'] = qp_table[:,1:]  # ib, ik, ,(isp if spin polarized)
            #qpoints
            data['Kpoint']   = f.variables['QP_kpts'][:].T

            #quasi-particles
<<<<<<< HEAD
            qp = f.variables['QP_E_Eo_Z'][:]
            qp = qp[0]+qp[1]*1j
            data['E'],  data['Eo'], data['Z'] = qp.T
            data['E-Eo'] = data['E']  -  data['Eo']
            self.data=data
            f.close()

=======
            #old format
            if 'QP_E_Eo_Z' in f.variables:
                qp = f.variables['QP_E_Eo_Z'][:]
                qp = qp[0]+qp[1]*1j
                data['E'],  data['Eo'], data['Z'] = qp.T
                data['E-Eo'] = data['E']  -  data['Eo'] 
                self.data=data
                f.close()
            #new format
            else:
                E  = f.variables['QP_E'][:]
                data['E'] = E[:,0] + E[:,1]*1j
                Eo = f.variables['QP_Eo'][:]
                data['Eo']= Eo
                Z  = f.variables['QP_Z'][:]
                data['Z'] = Z[:,0] + Z[:,1]*1j
                data['E-Eo'] = data['E']  -  data['Eo'] 
                self.data=data
                f.close()
       
>>>>>>> 94aac06c
    def parse_netcdf_hf(self):
        """ Parse the netcdf hf file (ndb.HF_and_locXC)
        """
        if _has_netcdf:
            data = {}
            f = Dataset('%s/%s'%(self.folder,self.filename))
            hf =  f.variables['Sx_Vxc'][:]
            if hf.shape[0]%8 ==0 :
                qp =  hf.reshape(-1,8)
                ib, ibp, ik, isp, rsx, isx, revx, imvx = qp.T
            else:
                qp =  hf.reshape(-1,7)
                ib, ibp, ik, rsx, isx, revx, imvx = qp.T
            data['Sx'] = rsx + isx*1j
            data['Vxc'] = revx + imvx*1j

            self.data=data
            f.close()

    def parse_report(self):
        """ Parse the report files.
            produces output of this nature:
            { k-index1  : { 'dft_enrgy':[...], 'qp_energy':[...] },
              k-index2  :{...}
            }
            k-index is the kpoint at which the yambo calculation was
            done.
        """
        if not hasattr(self, 'lines'):
            with open('%s/%s'%(self.folder,self.filename)) as fl:
                self.lines = fl.readlines()
        # start with check for  failure due to error:
        err = re.compile('^\s+?\[ERROR\]\s+?(.*)$')
        kpoints = re.compile('^  [A-X*]+\sK\s\[([0-9]+)\]\s[:](?:\s+)?([0-9.E-]+\s+[0-9.E-]+\s+[0-9.E-]+)\s[A-Za-z()\s*.]+[0-9]+[A-Za-z()\s*.]+([0-9.]+)')
        memory = re.compile('^\s+?<([0-9a-z-]+)> ([A-Z0-9]+)[:] \[M  ([0-9.]+) Gb\]? ([a-zA-Z0-9\s.()\[\]]+)?')
        timing = re.compile('\s+?[A-Za-z]+iming\s+?[A-Za-z/\[\]]+[:]\s+?([a-z0-9-]+)[/]([a-z0-9-]+)[/]([a-z0-9-]+)')
        self.memstats.extend([ line for line in self.lines if memory.match(line)])
        for line in self.lines:
            if err.match(line):
                if 'STOP' in err.match(line).groups()[0]:
                    # stop parsing, this is a failed calc.
                    self.errors.append(err.match(line).groups()[0])
                    return
            if timing.match(line):
                self.timing.append(timing.match(line).groups()[0] )
            if kpoints.match(line):
                kindx, kpt, wgt = kpoints.match(line).groups()
                self.kpoints[str(int(kindx))] =  [ float(i.strip()) for i in kpt.split()]

        full_lines = '\n'.join(self.lines)
        qp_regx = re.compile('(^\s+?QP\s\[eV\]\s@\sK\s\[\d+\][a-z0-9E:()\s.-]+)(.*?)(?=^$)',re.M|re.DOTALL)
        kp_regex = re.compile('^\s+?QP\s\[eV\]\s@\sK\s\[(\d+)\][a-z0-9E:()\s.-]+$')
        spliter = re.compile('^(B[=]\d+\sEo[=]\s+?[E0-9.-]+\sE[=]\s+?[E0-9.-]+\sE[-]Eo[=]\s+?[E0-9.-]+\sRe[(]Z[)][=]\s+?[E0-9.-]+\sIm[(]Z[)][=]\s?[E0-9.-]+\snlXC[=]\s+?[E0-9.-]+\slXC[=]\s+?[E0-9.-]+\sSo[=]\s+?[E0-9.-]+)')
        extract = re.compile('B[=](\d+)\sEo[=](?:\s+)?([E0-9.-]+)\sE[=](?:\s+)?([E0-9.-]+)\sE[-]Eo[=](?:\s+)?([E0-9.-]+)\sRe[(]Z[)][=](?:\s+)?([E0-9.-]+)\sIm[(]Z[)][=](?:\s+)?[E0-9.-]+\snlXC[=](?:\s+)?([E0-9.-]+)\slXC[=](?:\s+)?([E0-9.-]+)\sSo[=](?:\s+)?([E0-9.-]+)')
        qp_lines = qp_regx.findall(full_lines)
        qp_results ={}
        for each in qp_lines: # first group of qp data, shares k-point index
            kp_index = None
            kp_results={'bindex':[],'dft_energy':[],'qp_energy':[],'qp_correction':[],
                        'z_factor':[],'non_local_xc':[],'local_xc':[],'selfenergy_c':[]}
            for line in each: # different band indexes =B
                if kp_regex.match(line):
                    kp_index = str(int(kp_regex.match(line).groups()[0]))
                else: #  data line B=x Eo = y ..
                    data_lines = [ i for i in spliter.split(line) if i.strip()]
                    for qp_data in data_lines:
                        bindex, dft_energy, qp_energy, qp_correction, z_factor, \
                        non_local_xc, local_xc, selfenergy_c = [float (i) for i in extract.match(qp_data).groups()]
                        kp_results['bindex'].append(bindex)
                        kp_results['dft_energy'].append(dft_energy)
                        kp_results['qp_energy'].append(qp_energy)
                        kp_results['qp_correction'].append(qp_correction)
                        kp_results['z_factor'].append(z_factor)
                        kp_results['non_local_xc'].append(non_local_xc)
                        kp_results['local_xc'].append(local_xc)
                        kp_results['selfenergy_c'].append(selfenergy_c)
            qp_results[kp_index] = kp_results
        self.data = qp_results

    def get_type(self):
        """ Get the type of file
        """
        return self.type

    def has_errors(self):
        #check if the list is empty
        return not not self.errors

    def get_errors(self):
        """ Check if this is a report file and if it contains errors
        """
        if self.type == 'report':
            return self.errors
        return False

    def get_data(self):
        """ Get the data from this file as a dictionary
        """
        pass

    def parse_log(self):
        """ Get ERRORS and WARNINGS from  l-*  file, useful for debugging
        """
        if not hasattr(self, 'lines'):
            with open('%s/%s'%(self.folder,self.filename)) as fl:
                self.lines = fl.readlines()
        warning = re.compile('^\s+?<([0-9a-z-]+)> ([A-Z0-9]+)[:] \[(WARNING)\]? ([a-zA-Z0-9\s.()\[\]]+)?')
        error = re.compile('^\s+?<([0-9a-z-]+)> ([A-Z0-9]+)[:] \[(ERROR)\]? ([a-zA-Z0-9\s.()\[\]]+)?')
        self.warnings.extend([ line for line in self.lines if warning.match(line)])
        self.errors.extend([ line for line in self.lines if error.match(line)])


    def __bool__(self):
        if self.type == 'unknown':
            return False
        else:
            return True
    __nonzero__=__bool__

    def __str__(self):
        return "type: %9s   file: %s/%s"%(self.type, self.folder, self.filename)
<|MERGE_RESOLUTION|>--- conflicted
+++ resolved
@@ -127,21 +127,12 @@
             data['Kpoint']   = f.variables['QP_kpts'][:].T
 
             #quasi-particles
-<<<<<<< HEAD
-            qp = f.variables['QP_E_Eo_Z'][:]
-            qp = qp[0]+qp[1]*1j
-            data['E'],  data['Eo'], data['Z'] = qp.T
-            data['E-Eo'] = data['E']  -  data['Eo']
-            self.data=data
-            f.close()
-
-=======
             #old format
             if 'QP_E_Eo_Z' in f.variables:
                 qp = f.variables['QP_E_Eo_Z'][:]
                 qp = qp[0]+qp[1]*1j
                 data['E'],  data['Eo'], data['Z'] = qp.T
-                data['E-Eo'] = data['E']  -  data['Eo'] 
+                data['E-Eo'] = data['E']  -  data['Eo']
                 self.data=data
                 f.close()
             #new format
@@ -152,11 +143,10 @@
                 data['Eo']= Eo
                 Z  = f.variables['QP_Z'][:]
                 data['Z'] = Z[:,0] + Z[:,1]*1j
-                data['E-Eo'] = data['E']  -  data['Eo'] 
+                data['E-Eo'] = data['E']  -  data['Eo']
                 self.data=data
                 f.close()
-       
->>>>>>> 94aac06c
+
     def parse_netcdf_hf(self):
         """ Parse the netcdf hf file (ndb.HF_and_locXC)
         """
