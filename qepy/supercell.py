--- conflicted
+++ resolved
@@ -7,10 +7,7 @@
 import numpy as np
 from qepy import PwIn
 from yambopy.lattice import rec_lat, car_red,red_car
-<<<<<<< HEAD
-=======
 from yambopy.zeros import matdyn_q_atol 
->>>>>>> 0275956b
 from itertools import product
 import copy
 from math import *
@@ -92,11 +89,7 @@
         self.use_temp = use_temp
         self.initialize_phonons(iq,qe_dyn,Temp)
 
-<<<<<<< HEAD
-        if GAMMA and np.linalg.norm(qe_dyn.qpoints[iq])>qe_atol:
-=======
         if GAMMA and np.linalg.norm(qe_dyn.qpoints[iq])>matdyn_q_atol:
->>>>>>> 0275956b
             print("WARNING: Q-point in matdyn file different from the one used to generate supercell")
         if not GAMMA:
             # Transform all q-point in reduced coordinates
@@ -110,11 +103,7 @@
             # Bring in the BZ [0,1)
             q_in = q_in-np.floor(q_in)
             q_matdyn = q_matdyn-np.floor(q_matdyn)
-<<<<<<< HEAD
-            if not np.allclose(q_matdyn,q_in,rtol=0.0,atol=qe_atol):
-=======
             if not np.allclose(q_matdyn,q_in,rtol=0.0,atol=matdyn_q_atol):
->>>>>>> 0275956b
                 print("WARNING: Q-point in matdyn file different from the one used to generate supercell")
                 print("Q-in     : ",q_in, " [red] ")
                 print("Q-matdyn : ",q_matdyn[0], " [red] ")
@@ -160,13 +149,8 @@
             mode_start = 0
         
         sc_basis = self.basis*ncells
-<<<<<<< HEAD
-        freq_THz =[self.qe_dyn.get_phonon_freq(self.iq,im,unit='THz')  for im in range(self.qe_dyn.nmodes) ]
-        freq_cmm1=[self.qe_dyn.get_phonon_freq(self.iq,im,unit='cm-1') for im in range(self.qe_dyn.nmodes) ]
-=======
         freq_THz =[self.qe_dyn.get_phonon_freq(self.iq,im+1,unit='THz')  for im in range(self.qe_dyn.nmodes) ]
         freq_cmm1=[self.qe_dyn.get_phonon_freq(self.iq,im+1,unit='cm-1') for im in range(self.qe_dyn.nmodes) ]
->>>>>>> 0275956b
         exp_eigs = exp_eigs.swapaxes(0,1) #[mode][cell][basis][direction]
         if GAMMA: filename = self.qe_input.control['prefix'][1:-1]+"_s.modes_GAMMA"
         else: filename = self.qe_input.control['prefix'][1:-1]+"_s.modes_expanded"
