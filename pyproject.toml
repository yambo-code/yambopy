--- conflicted
+++ resolved
@@ -20,11 +20,7 @@
     "Operating System :: OS Independent",
     "Development Status :: 3 - Alpha",
 ]
-<<<<<<< HEAD
-dependencies = [ "numpy", "scipy", "netCDF4", "matplotlib", "pyyaml", "lxml", "monty","tqdm"]
-=======
-dependencies = [ "numpy", "scipy", "netCDF4", "matplotlib", "pyyaml", "lxml", "monty","scikit-learn"]
->>>>>>> 7f3bc85b
+dependencies = [ "numpy", "scipy", "netCDF4", "matplotlib", "pyyaml", "lxml", "monty","scikit-learn","tqdm"]
 [project.urls]
 "Homepage" = "https://github.com/yambo-code/yambopy"
 "Documentation" = "https://www.yambo-code.eu/wiki/index.php/First_steps_in_Yambopy"
