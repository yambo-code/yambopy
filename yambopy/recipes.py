from __future__ import print_function
# Copyright (C) 2015 Henrique Pereira Coutada Miranda, Alejandro Molina Sanchez, Alexandre Morlet, Fulvio Paleari
# All rights reserved.
#
# This file is part of yambopy
#
#
from builtins import zip
from builtins import str
from builtins import map
from builtins import range
from yambopy import *
import os
from operator import itemgetter

#
# by Henrique Miranda
#
def pack_files_in_folder(folder,save_folder=None,mask='',verbose=True):
    """
    Pack the output files in a folder to json files
    """
    if not save_folder: save_folder = folder
    #pack the files in .json files
    for dirpath,dirnames,filenames in os.walk(folder):
        #check if the folder fits the mask
        if mask in dirpath:
            #check if there are some output files in the folder
            if ([ f for f in filenames if 'o-' in f ]):
                print(dirpath)
                y = YamboOut(dirpath,save_folder=save_folder)
                y.pack()

#
# by Alejandro Molina-Sanchez
#
def breaking_symmetries(efield1,efield2=[0,0,0],folder='.',RmTimeRev=True):
    """
    Breaks the symmetries for a given field.
    Second field used in circular polarized pump configuration
    RmTimeRev : Remove time symmetry is set True by default
    """
    os.system('mkdir -p %s'%folder)
    os.system('cp -r database/SAVE %s'%folder)
    os.system('cd %s; yambo'%folder)
    ypp = YamboIn('ypp_ph -y -V all',folder=folder,filename='ypp.in')
    ypp['Efield1'] = efield1 # Field in the X-direction
    ypp['Efield2'] = efield2 # Field in the X-direction
    if RmTimeRev:
        ypp.arguments.append('RmTimeRev')   # Remove Time Symmetry
    ypp.write('%s/ypp.in'%folder)
    os.system('cd %s ; ypp_ph -F ypp.in'%folder )
    os.system('cd %s ; cd FixSymm; yambo '%folder )
    os.system('rm -r %s/SAVE'%folder)
    os.system('mv %s/FixSymm/SAVE %s/'%(folder,folder))
    os.system('rm -r %s/FixSymm'%folder)


#
# by Alexandre Morlet & Henrique Miranda
#

def analyse_gw(folder,var,bandc,kpointc,bandv,kpointv,pack,text,draw):
    """
    Study the convergence of GW calculations by looking at the change in band-gap value.

    The script reads from <folder> all results from <variable> calculations and display them.

    Use the band and k-point options (or change default values) according to the size of your k-grid and
    the location of the band extrema.
    """

    print('Valence band: ',bandv,'conduction band: ',bandc)
    print('K-point VB: ',kpointv, ' k-point CB: ',kpointc)

    # Packing results (o-* files) from the calculations into yambopy-friendly .json files
    if pack:
        print('Packing ...')
        pack_files_in_folder(folder,mask=var)
        pack_files_in_folder(folder,mask='reference')

    # importing data from .json files in <folder>
    print('Importing data...')
    data = YamboAnalyser(folder)

    # extract data according to relevant variable
    outvars = data.get_data(tags=(var,'reference'))
    invars = data.get_inputfiles_tag(var)
    tags = data.get_tags(tags=(var,'reference'))

    # Get only files related to the convergence study of the variable,
    # ordered to have a smooth plot
    keys=[]
    sorted_invars = sorted(list(invars.items()), key=operator.itemgetter(1))

    for i in range(0,len(sorted_invars)):
        key=sorted_invars[i][0]
        if key.startswith(var) or key=='reference.json':
            keys.append(key)

    if len(keys) == 0: raise ValueError('No files with this variable were found')
    print('Files detected:')
    for key in keys:
<<<<<<< HEAD
        print(key)

    print('Computing values...')
=======
        print key

    print 'Computing values...'
>>>>>>> 032ab894
    ### Output

    # Unit of the variable :
    unit = invars[keys[0]]['variables'][var][1]

    # The following variables are used to make the script compatible with both short and extended output
    kpindex = tags[keys[0]].tolist().index('K-point')
    bdindex = tags[keys[0]].tolist().index('Band')
    e0index = tags[keys[0]].tolist().index('Eo')
    gwindex = tags[keys[0]].tolist().index('E-Eo')


    array = np.zeros((len(keys),2))

    for i,key in enumerate(keys):
        # input value
        # GbndRnge and BndsRnX_ are special cases
        if var.startswith('GbndRng') or var.startswith('BndsRnX'):
            # format : [1, nband, ...]
            array[i][0] = invars[key]['variables'][var][0][1]
        else:
            array[i][0] = invars[key]['variables'][var][0]

        # Output value (gap energy)
        # First the relevant lines are identified
        valence=[]
        conduction=[]
        for j in range(len(outvars[key]+1)):
            if outvars[key][j][kpindex]==kpointc and outvars[key][j][bdindex]==bandc:
                    conduction=outvars[key][j]
            elif outvars[key][j][kpindex]==kpointv and outvars[key][j][bdindex]==bandv:
                    valence = outvars[key][j]
        # Then the gap can be calculated
        array[i][1] = conduction[e0index]+conduction[gwindex]-(valence[e0index]+valence[gwindex])

    if text:
        os.system('mkdir -p analyse_%s'%folder)
        outname = './analyse_%s/%s_%s.dat'%(folder,folder,var)
        header = var+' ('+str(unit)+'), gap'
        np.savetxt(outname,array,delimiter='\t',header=header)
        print('Data saved to ',outname)

    if draw:
        plt.plot(array[:,0],array[:,1],'o-')
        plt.xlabel(var+' ('+unit+')')
        plt.ylabel('E_gw = E_lda + \Delta E')
        plt.savefig('%s.png'%var)
        if 'DISPLAY' in os.environ:
            plt.show()

    print('Done.')

#
# by Alexandre Morlet
#
def analyse_bse(folder,var,numbexc,intexc,degenexc,maxexc,pack,text,draw):
    """
    Using ypp, you can study the convergence of BSE calculations in 2 ways:
      Create a .png of all absorption spectra relevant to the variable you study
      Look at the eigenvalues of the first n "bright" excitons (given a threshold intensity)

    The script reads from <folder> all results from <variable> calculations for processing.
    The resulting pictures and data files are saved in the ./analyse_<folder>/ folder.

    Arguments:
        folder   -> Folder containing SAVE and convergence runs.
        var      -> Variable tested (e.g. FFTGvecs)
        numbexc  -> Number of excitons to read beyond threshold (default=2)
        intexc   -> Minimum intensity for excitons to be considered bright (default=0.05)
        degenexc -> Energy threshold under which different peaks are merged (eV) (default=0.01)
        maxexc   -> Energy threshold after which excitons are not read anymore (eV) (default=8.0)
        pack     -> Skips packing o- files into .json files (default: True)
        text     -> Skips writing the .dat file (default: True)
        draw     -> Skips drawing (plotting) the abs spectra (default: True)

    Returns:
        excitons -> energies of the first few excitons as funciton of some variable
        spectras -> absorption spectra for each variable

    """

    # Packing results (o-* files) from the calculations into yambopy-friendly .json files
    if pack: # True by default, False if -np used
        print('Packing ...')
        pack_files_in_folder(folder,mask=var)
        pack_files_in_folder(folder,mask='reference')

    # importing data from .json files in <folder>
    print('Importing data...')
    data = YamboAnalyser(folder)

    # extract data according to relevant var
    invars = data.get_inputfiles_tag(var)

    # Get only files related to the convergence study of the variable,
    # ordered to have a smooth plot
    keys=[]
    sorted_invars = sorted(list(invars.items()), key=operator.itemgetter(1))

    for i in range(0,len(sorted_invars)):
        key=sorted_invars[i][0]
        if key.startswith(var) or key=='reference.json':
            keys.append(key)
    if len(keys) == 0: raise ValueError('No files with this variable were found')
    print('Files detected:')
    for key in keys:
        print(key)

    # unit of the input value
    unit = invars[keys[0]]['variables'][var][1]

    ######################
    # Output-file filename
    ######################
    os.system('mkdir -p analyse_%s'%folder)
    outname = './analyse_%s/%s_%s'%(folder,folder,var)

    # Array that will contain the output
    excitons = []

    spectras = []
    # Loop over all calculations
    for key in keys:
        jobname=key.replace('.json','')
        print(jobname)

        # input value
        v = invars[key]['variables'][var][0]
        if type(v) == list:
            inp = v[1]
        else:
            inp = v

<<<<<<< HEAD
        print('Preparing JSON file. Calling ypp if necessary.')
=======
        print 'Preparing JSON file. Calling ypp if necessary.'
>>>>>>> 032ab894
        ### Creating the 'absorptionspectra.json' file
        # It will contain the exciton energies
        y = YamboOut(folder=folder,save_folder=folder)
        # Args : name of job, SAVE folder path, folder where job was run path
        a = YamboBSEAbsorptionSpectra(jobname,path=folder)
        # Get excitons values (runs ypp once)
        a.get_excitons(min_intensity=intexc,max_energy=maxexc,Degen_Step=degenexc)
        # Write .json file with spectra and eigenenergies
        a.write_json(filename=outname)

        ### Loading data from .json file
        f = open(outname+'.json')
        data = json.load(f)
        f.close()

        ### Plotting the absorption spectra
        spectras.append({'x': data['E/ev[1]'],
                         'y': data['EPS-Im[2]'],
                         'label': jobname})

        ### BSE spectra
        ### Axes : lines for exciton energies (disabled, would make a mess)
        #for n,exciton in enumerate(data['excitons']):
        #    plt.axvline(exciton['energy'])

        ### Creating array with exciton values (according to settings)
        l = [inp]
        for n,exciton in enumerate(data['excitons']):
            if n <= numbexc-1:
                l.append(exciton['energy'])

        excitons.append(l)

    if text:
        header = 'Columns : '+var+' (in '+unit+') and "bright" excitons eigenenergies in order.'

        ## Excitons energies
        #output on the screen
        print(header)
        for exc in excitons:
            x = exc[0]
            e = exc[1:]
            print("%8.4lf "%x+("%8.4lf"*len(e))%tuple(e))

        #save file
        filename = outname+'_excitons.dat'
        np.savetxt(filename,excitons,header=header)
<<<<<<< HEAD
        print(filename)
=======
        print filename
>>>>>>> 032ab894

        ## Spectra
        filename = outname+'_spectra.dat'
        f = open(filename,'w')
        for spectra in spectras:
            label = spectra['label']
            f.write('#%s\n'%label)
            for x,y in zip(spectra['x'],spectra['y']):
                f.write("%12.8e %12.8e\n"%(x,y))
            f.write('\n\n')
        f.close()
        print(filename)

    else:
        print('-nt flag : no text produced.')

    if draw:
        ## Exciton energy plots
        filename = outname+'_excitons.png'
        excitons = np.array(excitons)
        labels = [spectra['label'] for spectra in spectras]
        fig = plt.figure(figsize=(6,5))
        matplotlib.rcParams.update({'font.size': 15})
        plt.ylabel('1st exciton energy (eV)')
        plt.xticks(excitons[:,0],labels)
        plt.plot(excitons[:,0],excitons[:,1])
        plt.tight_layout()
        plt.savefig(filename, dpi=300, bbox_inches='tight')
        if 'DISPLAY' in os.environ:
            plt.show()
        print(filename)

        ## Spectra plots
        filename = outname+'_spectra.png'
        fig = plt.figure(figsize=(6,5))
        matplotlib.rcParams.update({'font.size': 15})
        for spectra in spectras:
            plt.plot(spectra['x'],spectra['y'],label=spectra['label'])
        plt.xlabel('$\omega$ (eV)')
        plt.ylabel('Im($\epsilon_M$)')
        plt.legend(frameon=False)
        plt.tight_layout()
        plt.savefig(filename, dpi=300, bbox_inches='tight')
        if 'DISPLAY' in os.environ:
            plt.show()
        print(filename)
    else:
        print('-nd flag : no plot produced.')

    print('Done.')

<<<<<<< HEAD
=======
    print 'Done.'

>>>>>>> 032ab894
    return excitons, spectras

#
# by Fulvio Paleari & Henrique Miranda
#
def merge_qp(output,files,verbose=False):
    #read all the files and display main info in each of them
    print("=========input=========")
    filenames = [ f.name for f in files]
    datasets  = [ Dataset(filename) for filename in filenames]
    QP_table, QP_kpts, QP_E_E0_Z = [], [], []
    for d,filename in zip(datasets,filenames):
        _, nkpoints, nqps, _, nstrings = list(map(int,d['PARS'][:]))
        print("filename:    ", filename)
        if verbose:
            print("description:")
            for i in range(1,nstrings+1):
                print(''.join(d['DESC_strings_%05d'%i][0]))
        else:
            print("description:", ''.join(d['DESC_strings_%05d'%(nstrings)][0]))
        print()
        QP_table.append( d['QP_table'][:].T )
        QP_kpts.append( d['QP_kpts'][:].T )
        QP_E_E0_Z.append( d['QP_E_Eo_Z'][:] )

    # create the QP_table
    QP_table_save = np.vstack(QP_table)

    # create the kpoints table
    #create a list with the bigger size of QP_table
    nkpoints = int(max(QP_table_save[:,2]))
    QP_kpts_save = np.zeros([nkpoints,3])
    #iterate over the QP's and store the corresponding kpoint
    for qp_file,kpts in zip(QP_table,QP_kpts):
        #iterate over the kpoints and save the coordinates on the list
        for qp in qp_file:
            n1,n2,nk = list(map(int,qp))
            QP_kpts_save[nk-1] = kpts[nk-1]

    # create the QPs energies table
    QP_E_E0_Z_save = np.concatenate(QP_E_E0_Z,axis=1)

    #create reference file from one of the files
    netcdf_format = datasets[0].data_model
    fin  = datasets[0]
    fout = Dataset(output,'w',format=netcdf_format)

    variables_update = ['QP_table', 'QP_kpts', 'QP_E_Eo_Z']
    variables_save   = [QP_table_save.T, QP_kpts_save.T, QP_E_E0_Z_save]
    variables_dict   = dict(list(zip(variables_update,variables_save)))
    PARS_save = fin['PARS'][:]
    PARS_save[1:3] = nkpoints,len(QP_table_save)

    #create the description string
    kmin,kmax = np.amin(QP_table_save[:,2]),np.amax(QP_table_save[:,2])
    bmin,bmax = np.amin(QP_table_save[:,1]),np.amax(QP_table_save[:,1])
    description = "QP @ K %03d - %03d : b %03d - %03d"%(kmin,kmax,bmin,bmax)
    description_save = np.array([i for i in " %s"%description])

    #output data
    print("========output=========")
    print("filename:    ", output)
    print("description: ", description)

    #copy dimensions
    for dname, the_dim in list(fin.dimensions.items()):
        fout.createDimension(dname, len(the_dim) if not the_dim.isunlimited() else None)

    #get dimensions
    def dimensions(array):
        return tuple([ 'D_%010d'%d for d in array.shape ])

    #create missing dimensions
    for v in variables_save:
        for dname,d in zip( dimensions(v),v.shape ):
            if dname not in list(fout.dimensions.keys()):
                fout.createDimension(dname, d)

    #copy variables
    for v_name, varin in list(fin.variables.items()):
        if v_name in variables_update:
            #get the variable
            merged = variables_dict[v_name]
            # create the variable
            outVar = fout.createVariable(v_name, varin.datatype, dimensions(merged))
            # Copy variable attributes
            outVar.setncatts({k: varin.getncattr(k) for k in varin.ncattrs()})
            #save outvar
            outVar[:] = merged

        else:
            # create the variable
            outVar = fout.createVariable(v_name, varin.datatype, varin.dimensions)
            # Copy variable attributes
            outVar.setncatts({k: varin.getncattr(k) for k in varin.ncattrs()})
            if v_name=='PARS':
                outVar[:] = PARS_save[:]
            elif v_name=='DESC_strings_%05d'%(nstrings):
                outVar[:] = varin[:]
                outVar[:,:len(description_save)] = description_save.T
            else:
                outVar[:] = varin[:]

    fout.close()


#
# by Alexandre Morlet, Fulvio Paleari & Henrique Miranda
#
def add_qp(output,add=[],substract=[],addimg=[],verbose=False):
    # Define filenames
    addf=[f.name for f in add]
    subf=[f.name for f in substract]
    addimgf=[f.name for f in addimg]
    filenames = addf+subf+addimgf

    if len(filenames) is 0:
        raise ValueError('No files passed to function.')


    # Init empty lists and dics
    sizes=[] # contains the various 'PARS'
    QP_table, QP_kpts, QP_E_E0_Z = {},{},{} # read value for each file
    qpdic = {} # used to calculate the final E (real part)
    qpdici = {} # used to calculate the final E (img part)

    # Read the files
    datasets  = [ Dataset(filename) for filename in filenames]

    print "\n    Reading input files\n"
    for d,f in zip(datasets,filenames):
        print "filename:    ", f
        # read sizes
        _, nkpoints, nqps, _, nstrings = map(int,d['PARS'][:])
        sizes.append((f,(nkpoints,nqps,nstrings)))

        # Check if the number of kpoints is consistent
        # (Don't forget to break symmetries on every file for RT)
        if nkpoints!=sizes[0][1][0]:
            raise ValueError('File %s does not have the same number of kpoints'%f)

        # printing the description string
        # (breaking the symmetries doesn't update the descr)
        if verbose:
            print "description:"
            for i in xrange(1,nstrings+1):
                print ''.join(d['DESC_strings_%05d'%i][0])
        else:
            print "description:", ''.join(d['DESC_strings_%05d'%(nstrings)][0])

        # fill dictionaries with data for all files
        QP_table[f] = d['QP_table'][:].T
        QP_kpts[f]  = d['QP_kpts'][:].T
        QP_E_E0_Z[f]= d['QP_E_Eo_Z'][:]

        # Init qpdic & qpdici (going through each file in case the number of bands is different)
        # For qpdici, we assume Im(Eo)=0
        for (n1,n2,k),(E,Eo,Z) in zip(QP_table[f],QP_E_E0_Z[f][0]):
            qpdic[(n1,n2,k)]=Eo
            qpdici[(n1,n2,k)]=0

    print "Number of k points: %s\n"%nkpoints

    # keys are sorted in the order yambo usually writes DBs
    qpkeys = sorted(qpdic.keys(),key=itemgetter(2,1))

    # For E, [0,:,:] is real part and [1,:,:] is img part
    QP_E_E0_Z_save = np.zeros((2,len(qpkeys),3))
    QP_table_save  = np.zeros((len(qpkeys),3))

    # create and init the QPs energies table

    # The E0 is simply written in the real part (is 0 in the img part) and Z = 1 (since we merge different calculation types)
    for i,(n1,n2,k) in enumerate(qpkeys):
        QP_E_E0_Z_save[0,i,1] = qpdic[(n1,n2,k)]
    QP_E_E0_Z_save[0,:,2] = 1
    QP_E_E0_Z_save[1,:,1] = 0
    QP_E_E0_Z_save[1,:,2] = 1


    # Add corrections in real part (-a files)
    for f in addf:
        print('Add E corr for real part :  %s'%f)
        for (n1,n2,k),(E,Eo,Z) in zip(QP_table[f],QP_E_E0_Z[f][0]):
            qpdic[(n1,n2,k)]+=E-Eo

    # Sub corrections in real part (-s files)
    for f in subf:
        print('Sub E corr for real part :  %s'%f)
        for (n1,n2,k),(E,Eo,Z) in zip(QP_table[f],QP_E_E0_Z[f][0]):
            qpdic[(n1,n2,k)]-=E-Eo

    # Add corrections in img part (-ai files)
    for f in addimgf:
        print('Add E corr for img part :  %s'%f)
        for (n1,n2,k),(E,Eo,Z) in zip(QP_table[f],QP_E_E0_Z[f][1]):
            qpdici[(n1,n2,k)]+=E-Eo


    # create the kpoints table
    # We put the restriction to have the same number of k points (same grid), so any file fits
    QP_kpts_save = QP_kpts[filenames[0]]

    # Filling the E column
    for i,(n1,n2,k) in enumerate(qpkeys):
        QP_table_save[i]=[n1,n2,k]
        QP_E_E0_Z_save[0,i,0]+=qpdic[(n1,n2,k)]
        QP_E_E0_Z_save[1,i,0]+=qpdici[(n1,n2,k)]


    ## Output file

    #create reference file from one of the files
    netcdf_format = datasets[0].data_model
    fin  = datasets[0]
    fout = Dataset(output,'w',format=netcdf_format)

    variables_update = ['QP_table', 'QP_kpts', 'QP_E_Eo_Z']
    variables_save   = [QP_table_save.T, QP_kpts_save.T, QP_E_E0_Z_save]
    variables_dict   = dict(zip(variables_update,variables_save))
    PARS_save = fin['PARS'][:]
    PARS_save[1:3] = sizes[0][1][0],len(QP_table_save)

    #create the description string
    kmin,kmax = np.amin(QP_table_save[:,2]),np.amax(QP_table_save[:,2])
    bmin,bmax = np.amin(QP_table_save[:,1]),np.amax(QP_table_save[:,1])
    description = "QP @ K %03d - %03d : b %03d - %03d"%(kmin,kmax,bmin,bmax)
    description_save = np.array([i for i in " %s"%description])

    #output data
    print "\n    Producing output file\n"
    print "filename:    ", output
    print "description: ", description

    #copy dimensions
    for dname, the_dim in fin.dimensions.iteritems():
        fout.createDimension(dname, len(the_dim) if not the_dim.isunlimited() else None)

    #get dimensions
    def dimensions(array):
        return tuple([ 'D_%010d'%d for d in array.shape ])

    #create missing dimensions
    for v in variables_save:
        for dname,d in zip( dimensions(v),v.shape ):
            if dname not in fout.dimensions.keys():
                fout.createDimension(dname, d)

    #copy variables
    for v_name, varin in fin.variables.iteritems():
        if v_name in variables_update:
            #get the variable
            merged = variables_dict[v_name]
            # create the variable
            outVar = fout.createVariable(v_name, varin.datatype, dimensions(merged))
            # Copy variable attributes
            outVar.setncatts({k: varin.getncattr(k) for k in varin.ncattrs()})
            #save outvar
            outVar[:] = merged

        else:
            # create the variable
            outVar = fout.createVariable(v_name, varin.datatype, varin.dimensions)
            # Copy variable attributes
            outVar.setncatts({k: varin.getncattr(k) for k in varin.ncattrs()})
            if v_name=='PARS':
                outVar[:] = PARS_save[:]
            elif v_name=='DESC_strings_%05d'%(nstrings):
                outVar[:] = varin[:]
                outVar[:,:len(description_save)] = description_save.T
            else:
                outVar[:] = varin[:]

    fout.close()



#
# by Henrique Miranda
#
def plot_excitons(filename,cut=0.2,size=20):
    from math import ceil, sqrt

    def get_var(dictionary,variables):
        """
        To have compatibility with different version of yambo
        We provide a list of different possible tags
        """
        for var in variables:
            if var in dictionary:
                return dictionary[var]
        raise ValueError( 'Could not find the variables %s in the output file'%str(variables) )
    #
    # read file
    #
    f = open(filename)
    data = json.load(f)
    f.close()

    #
    # plot the absorption spectra
    #
    nexcitons = len(data['excitons'])
    print("nexitons", nexcitons)
    plt.plot(get_var(data,['E/ev','E/ev[1]']), get_var(data,['EPS-Im[2]' ]),label='BSE',lw=2)
    plt.plot(get_var(data,['E/ev','E/ev[1]']), get_var(data,['EPSo-Im[4]']),label='IP',lw=2)
    for n,exciton in enumerate(data['excitons']):
        plt.axvline(exciton['energy'])
    plt.xlabel('$\\omega$ (eV)')
    plt.ylabel('Intensity arb. units')
    plt.legend(frameon=False)
    plt.draw()

    #
    # plot excitons
    #

    #dimensions
    nx = int(ceil(sqrt(nexcitons)))
    ny = int(ceil(nexcitons*1.0/nx))
    print("cols:",nx)
    print("rows:",ny)
    cmap = plt.get_cmap("gist_heat_r")

    fig = plt.figure(figsize=(nx*3,ny*3))

    sorted_excitons = sorted(data['excitons'],key=lambda x: x['energy'])

    for n,exciton in enumerate(sorted_excitons):
        #get data
        w   = np.array(exciton['weights'])
        qpt = np.array(exciton['qpts'])

        #plot
        ax = plt.subplot(ny,nx,n+1)
        ax.scatter(qpt[:,0], qpt[:,1], s=size, c=w, marker='H', cmap=cmap, lw=0, label="%5.2lf (eV)"%exciton['energy'])
        ax.text(-cut*.9,-cut*.9,"%5.2lf (eV)"%exciton['energy'])

        # axis
        plt.xlim([-cut,cut])
        plt.ylim([-cut,cut])
        ax.yaxis.set_major_locator(plt.NullLocator())
        ax.xaxis.set_major_locator(plt.NullLocator())
        ax.set_aspect('equal')

    plt.subplots_adjust(left=None, bottom=None, right=None, top=None, wspace=0.01, hspace=0.01)

    #remove extension from file
    figure_filename = os.path.splitext(filename)[0]
    plt.savefig('%s.png'%figure_filename)
    if 'DISPLAY' in os.environ:
        plt.show()



<|MERGE_RESOLUTION|>--- conflicted
+++ resolved
@@ -101,15 +101,9 @@
     if len(keys) == 0: raise ValueError('No files with this variable were found')
     print('Files detected:')
     for key in keys:
-<<<<<<< HEAD
         print(key)
 
     print('Computing values...')
-=======
-        print key
-
-    print 'Computing values...'
->>>>>>> 032ab894
     ### Output
 
     # Unit of the variable :
@@ -243,11 +237,7 @@
         else:
             inp = v
 
-<<<<<<< HEAD
         print('Preparing JSON file. Calling ypp if necessary.')
-=======
-        print 'Preparing JSON file. Calling ypp if necessary.'
->>>>>>> 032ab894
         ### Creating the 'absorptionspectra.json' file
         # It will contain the exciton energies
         y = YamboOut(folder=folder,save_folder=folder)
@@ -295,11 +285,7 @@
         #save file
         filename = outname+'_excitons.dat'
         np.savetxt(filename,excitons,header=header)
-<<<<<<< HEAD
         print(filename)
-=======
-        print filename
->>>>>>> 032ab894
 
         ## Spectra
         filename = outname+'_spectra.dat'
@@ -351,11 +337,6 @@
 
     print('Done.')
 
-<<<<<<< HEAD
-=======
-    print 'Done.'
-
->>>>>>> 032ab894
     return excitons, spectras
 
 #
