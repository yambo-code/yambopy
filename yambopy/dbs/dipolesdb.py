#
# License-Identifier: GPL
#
# Copyright (C) 2024 The Yambo Team
#
# Authors: HPC,FP, RR
#
# This file is part of the yambopy project
#
import os
import numpy as np
import matplotlib.pyplot as plt
from netCDF4 import Dataset
from itertools import product 
import matplotlib.pyplot as plt
from yambopy.units import I
from yambopy.tools.string import marquee
from yambopy.tools.funcs import abs2,lorentzian, gaussian
from yambopy.plot.plotting import add_fig_kwargs,BZ_Wigner_Seitz,shifted_grids_2D

class YamboDipolesDB():
    """
    Class to read the dipoles databases from the ``ndb.dipoles`` files
    
    Can be used to plot, for example, the imaginary part of the dielectric
    function which corresponds to the optical absorption, or directly the matrix elements in kspace.

    Dipole matrix elements <ck|vec{r}|vk> are stored in self.dipoles with indices [k,r_i,c,v]. 
    If the calculation is spin-polarised (nk->nks), then they are stored with indices [s,k,r_i,c,v]
    """
    def __init__(self,lattice,save='SAVE',filename='ndb.dipoles',dip_type='iR',field_dir=[1,1,1],\
<<<<<<< HEAD
                 project=True, polarization_mode=None, expand=False, bands_range=[]):
=======
                 project=True, polarization_mode=None, expand=True):
>>>>>>> 7acf0496
        """
        Initialize the YamboDipolesDB
        
        Parameters:
        -----------
        lattice: YamboLatticeDB
            Lattice information
        save: str, optional
            Path to the Yambo save folder, default is 'SAVE'
        filename: str, optional
            Name of the database, default is 'ndb.dipoles'
        dip_type: str, optional
            Type of dipole matrix elements to read, can be 'iR', 'v', 'P', default is 'iR'
        field_dir: list of 3 floats, optional
<<<<<<< HEAD
            Direction of the electric field, default is [1,1,1]
        project: bool, optional
            Whether to project the dipoles along the field direction, default is True
        polarization_mode: str, optional
            Polarization mode, can be 'linear', 'circular', default is 'linear'
        bands_range : array, optional
            select bands_range for computation of dipoles (Fortran indexing). Negative numbers -> all bands
            example: [7,10]  you consider from 7th (v) to the 10 (c) bands            
        """        
=======
            Direction of the electric field, default is [1,1,1]. Used if no polarization_mode is set. If project is True, applied already during k-expansion of dipoles.
        project: bool, optional
            Whether to project the dipoles along the field direction during k-expansion, default is True
        polarization_mode: str, optional
            Polarization mode, can be 'linear', 'circular', 'dichroism', etc (check the docstring of related function; if set, `project` is turned to False and the chosen field polarization is applied for the epsilon calculation; field_dir is only used with the 'linear' option
        expand : k-expansion of dipoles (needed for eps). Default is True.
        """        

>>>>>>> 7acf0496
        self.lattice   = lattice
        self.filename  = "%s/%s"%(save,filename)
        self.field_dir = field_dir
        self.project   = project
        self.expand    = expand
        self.polarization_mode = polarization_mode
<<<<<<< HEAD
=======
        if self.polarization_mode is not None: self.project = False

>>>>>>> 7acf0496
        #read dipoles
        try:
            database = Dataset(self.filename, 'r')
        except:
            raise IOError("Error opening %s in YamboDipolesDB"%self.filename)
            
        self.nq_ibz, self.nq_bz, self.nk_ibz, self.nk_bz = database.variables['HEAD_R_LATT'][:].astype(int)
        self.spin = database.variables['SPIN_VARS'][0].astype(int)

        # indexv is the maximum partially occupied band
        # indexc is the minimum partially empty band
        self.min_band, self.max_band, self.indexv, self.indexc = database.variables['PARS'][:4].astype(int)

        # Standard dipoles: <c|p|v> between val and cond
        # Without dip_bands_ordered: <v|p|v'> and <c|p|c'> also present
        self.dip_bands_ordered = database.variables['PARS'][8].astype(int)
        database.close()
        #self.min_band = nvmin
        #self.max_band = ncmmax
        #self.indexv nvmax
        #self.indexc ncmin
        # determine the number of bands
        self.nbands  = self.max_band-self.min_band+1
<<<<<<< HEAD
        self.nbandsv = self.indexv-self.min_band+1
        self.nbandsc = self.max_band-self.indexc+1
        # indexv is for python counting
        self.indexv = self.indexv-1
        self.indexc = self.indexc-1
        
        if len(bands_range) == 0:
            bands_range = [self.min_band-1,self.max_band]
        elif min(bands_range) < 0 or max(bands_range) > self.max_band:
            Warning("Invalid bands_range, loading all bands.")
            bands_range = [self.min_band-1,self.max_band]
        
        self.bands_range = bands_range
        self.min_bnd_range = min(self.bands_range) 
        self.max_bnd_range = max(self.bands_range)
        self.nbnds_range = self.max_bnd_range-self.min_bnd_range
        assert (self.bands_range[0] >= self.min_band-1)
        assert (self.bands_range[1] <= self.max_band)
        if (self.indexv+1) == self.max_band and (self.indexc+1) == self.min_band:
            self.start_bnd_idx = 1 + self.min_bnd_range - self.min_band
            self.end_bnd = self.start_bnd_idx + self.nbnds_range
            self.nval_bands = self.indexc - self.start_bnd_idx
            self.val_bnd_idx = self.start_bnd_idx + self.nval_bands
        else:
            assert (self.min_bnd_range <= (self.indexv+1))
            assert (self.max_bnd_range >= (self.indexc+1))
            self.v_start_bnd = self.min_bnd_range - self.min_band+1
            self.nval_bands = self.indexc - self.v_start_bnd  # for range
            self.c_end_bnd = self.max_bnd_range - (self.indexc)
        self.ncon_bands = self.nbnds_range - self.nval_bands  

        self.index_firstv = self.min_band-1        
=======
        if not self.dip_bands_ordered:
            self.nbandsv = lattice.nbandsv-self.min_band+1
            self.nbandsc = self.max_band-self.nbandsv
            self.indexv  = self.nbandsv-1
            self.indexc  = self.nbandsv
        else:
            self.nbandsv = self.indexv-self.min_band+1
            self.nbandsc = self.max_band-self.indexc+1
            self.indexv = self.indexv-1
            self.indexc = self.indexc-1

        # This part is needed if dealing with open-shell systems
        self.index_firstv = self.min_band-1
>>>>>>> 7acf0496
        self.open_shell = False
        d_n_el = self.nbandsv + self.nbandsc - self.nbands
        if d_n_el != 0:

            if not self.dip_bands_ordered: 
                raise NotImplementedError("[ERROR] You may be considering an open-shell system together with the 'DipBandsAll' option, which is not supported. Please rerun the calculation without 'DipBandsAll'.")

            # We assume the excess electron(s)/hole(s) are in the spin=0 channel
            print("[WARNING] You may be considering an open-shell system. Careful: optical absorption UNTESTED.")
            self.open_shell = True
            self.n_exc_el = d_n_el # this can be negative for excess holes
            # Spin-dependent band indices: these are taken from PARS so be careful
            self.indexv_os  = [self.indexv, self.indexv-d_n_el]
            self.indexc_os  = [self.indexc+d_n_el, self.indexc]
            self.nbandsv_os = [self.nbandsv, self.nbandsv-d_n_el ] 
            self.nbandsc_os = [self.nbandsc-d_n_el, self.nbandsc ]
        # End open-shell part

        #read the database
        ## Note : Yambo stores dipoles are for light emission.
        ## In case of light absoption, conjugate it
        dipoles = self.readDB(dip_type)

        if not self.dip_bands_ordered:
            # use a slice of the full array
            self.dipoles_full = dipoles # Here keep the vv' and cc' transitions
            self.dipoles = dipoles[...,self.nbandsv:,:self.nbandsv] # cv only
        else:
            self.dipoles = dipoles

        #expand the dipoles to the full brillouin zone 
        #and project them along field dir
        if(self.expand):
            if self.spin==1: self.expandDipoles(self.dipoles,project=project)
            if self.spin==2:
                dip_up, dip_dn = self.dipoles[0], self.dipoles[1]
                exp_dip      = self.expandDipoles
                self.dipoles = np.stack((exp_dip(dip_up,spin=0,project=project)[0], exp_dip(dip_dn,spin=1,project=project)[0]),axis=0) 

    def normalize(self,electrons):
        """ 
        Use the electrons to normalize the dipole matrix elements
        """
        # We take the eivs with the added spin dimensions even in non-spin pol case
        eiv = electrons.eigenvalues
        nkpoints, nbands = eiv[0].shape

        dipoles = self.dipoles
        if self.spin==1: dipoles = np.expand_dims(dipoles,axis=0)
        print(dipoles.shape)
        for nk in range(nkpoints):
            for ns in range(self.spin):

                eiv_sk = eiv[ns,nk]
            
                #create eigenvalues differences arrays
                norm = np.array([ [ec-ev for ev in eiv_sk] for ec in eiv_sk ])
            
                #normalize
                for i,j in product(list(range(nbands)),repeat=2):

                    if norm[i,j] == 0: dipoles[ns,nk,:,i,j] = 0.
                    else: dipoles[ns,nk,:,i,j] = dipoles[ns,nk,:,i,j]/norm[i,j]

        if self.spin==1: dipoles=np.squeeze(dipoles,axis=0)
        self.dipoles = dipoles

    def readDB(self,dip_type):
        """
        The dipole matrix has the following indexes:
        [nspin, nkpoints, cartesian directions, nbands conduction, nbands valence]
        """
        #check if output is in the old format
        fragmentname = "%s_fragment_1"%(self.filename)
        if os.path.isfile(fragmentname): return self.readDB_oldformat(dip_type)

        if not self.dip_bands_ordered: nbands1, nbands2 = [self.nbands,self.nbands]
        else: nbands1, nbands2 = [self.nbandsc, self.nbandsv] # COND before VAL

        self.dip_type = dip_type
        if self.spin==1: 
<<<<<<< HEAD
            dipoles = np.zeros([self.nk_ibz,3,self.ncon_bands,self.nval_bands],dtype=np.complex64)
        if self.spin==2:
            dipoles = np.zeros([self.spin,self.nk_ibz,3,self.ncon_bands,self.nval_bands],dtype=np.complex64)
=======
            dipoles = np.zeros([self.nk_ibz,3,nbands1,nbands2],dtype=np.complex64)
        if self.spin==2:
            dipoles = np.zeros([self.spin,self.nk_ibz,3,nbands1,nbands2],dtype=np.complex64)
>>>>>>> 7acf0496
        
        database = Dataset(self.filename)
        dip = database.variables['DIP_%s'%(dip_type)]
        if self.spin==1:
            dip = np.squeeze(dip,axis=0)
            # if (self.indexv+1) == self.max_band and (self.indexc+1) == self.min_band:
            #     dip = (dip[:,self.start_bnd_idx:self.val_bnd_idx,self.val_bnd_idx:self.end_bnd,:,0] / 
            #            +1j*dip[:,self.start_bnd_idx:self.val_bnd_idx,self.val_bnd_idx:self.end_bnd,:,1]) # Read as nk,nv,nc,ir
            # else:
            dip = (dip[:,self.v_start_bnd:,:self.c_end_bnd,:,0]+\
                    1j*dip[:,self.v_start_bnd:,:self.c_end_bnd,:,1]) # Read as nk,nv,nc,ir
        
        if self.spin==2:
            # if (self.indexv+1) == self.max_band and (self.indexc+1) == self.min_band:
            #     dip = (dip[:,:,self.start_bnd_idx:self.val_bnd_idx,self.val_bnd_idx:self.end_bnd,:,0]+\
            #            1j*dip[:,:,self.start_bnd_idx:self.val_bnd_idx,self.val_bnd_idx:self.end_bnd,:,1]) # Read as ns,nk,nv,nc,ir
            #else:
            dip = (dip[:,:,self.v_start_bnd:,self.indexc:self.c_end_bnd,:,0]\
                   +1j*dip[:,:,self.v_start_bnd:,:self.c_end_bnd,:,1]) # Read as ns,nk,nv,nc,ir
                
        dipoles = np.swapaxes(dip,self.spin,self.spin+2) # Swap indices as mentioned in the docstring
        database.close()

        return dipoles

    def readDB_oldformat(self,dip_type):
        """
        Legacy function for compatibility

        The dipole matrix has the following indexes:
        [nkpoints, cartesian directions, nspin, nbands conduction, nbands valence]
        """
        self.dip_type = dip_type
        dipoles = np.zeros([self.nk_ibz,3,self.nbandsc,self.nbandsv],dtype=np.complex64)
   
        #check dipole db format
        filename = "%s_fragment_1"%(self.filename)
        database = Dataset(filename)
        tag1 = 'DIP_iR_k_0001_spin_0001'
        tag2 = 'DIP_iR_k_0001_xyz_0001_spin_0001'
        if tag1 in list(database.variables.keys()):
            dipoles_format = 1
        elif tag2 in list(database.variables.keys()):
            dipoles_format = 2
        database.close()
        
        for nk in range(self.nk_ibz):

            #open database for each k-point
            filename = "%s_fragment_%d"%(self.filename,nk+1)
            database = Dataset(filename)

            if dipoles_format == 1:
                dip = database.variables['DIP_%s_k_%04d_spin_%04d'%(dip_type,nk+1,1)]
                dip = (dip[:,:,:,0]+1j*dip[:,:,:,1])
                for i in range(3):
                    dipoles[nk,i] = dip[:,:,i].T
            elif dipoles_format == 2:
                for i in range(3):
                    dip = database.variables['DIP_%s_k_%04d_xyz_%04d_spin_%04d'%(dip_type,nk+1,i+1,1)][:]
                    dipoles[nk,i] = dip[0].T+dip[1].T*1j

            #close database
            database.close()

        return dipoles
        
    def expandDipoles(self,dipoles=None,spin=None,project=True):
        """
        Rotate dipoles from the IBZ to the FBZ
        and project them along field_dir
        (Equivalent to DIP_rotated and DIP_projected in Yambo)
        """
        if dipoles is None:
            dipoles = self.dipoles
            
        #check if we need to expand the dipoles to the full BZ
        lattice = self.lattice
        kpts = lattice.car_kpoints
        nks  = lattice.kpoints_indexes
        nss  = lattice.symmetry_indexes
        
        #normalize the fields
        self.field_dir  = np.array(self.field_dir)
        self.field_dir  = self.field_dir/np.linalg.norm(self.field_dir)
        
        #calculate polarization directions
        field_dirx = np.array([self.field_dir[0],0.,0.])
        field_diry = np.array([0.,self.field_dir[1],0.])
        field_dirz = np.array([0.,0.,self.field_dir[2]])

        #get band indexes
        nkpoints = len(nks)
        indexv = self.index_firstv #self.min_band-1
        indexc = self.indexc       #self.indexc-1 
        nbandsv = self.nbandsv
        nbandsc = self.nbandsc
        nbands = self.min_band+self.nbands-1
        if self.open_shell: indexc  = self.indexc_os[spin]
        if self.open_shell: nbandsv = self.nbandsv_os[spin]
        if self.open_shell: nbandsc = self.nbandsc_os[spin]

        assert self.dip_type in ['iR', 'v', 'P'], \
            "Dipole rotation is supported only for dip_type = iR, v, P."
        #
        # Note that P, v is Hermitian and iR anti-hermitian.
        if self.dip_type == 'iR': factor =  -1.0
        else:                     factor =  1.0
        
        ##
        #save dipoles in the ibz
        self.dipoles_ibz = dipoles 
        #get projection operation
        pro = np.array([field_dirx,field_diry,field_dirz])
        #get dipoles in the full Brillouin zone
        self.dipoles = np.zeros([nkpoints,3,self.nbnds_range,self.nbnds_range],dtype=dipoles.dtype)
        rot_mats = lattice.sym_car[nss, ...]
        if project: rot_mats = pro[None,:,:]@rot_mats
        # dipoles (nk, pol, c, v).
        dip_expanded = np.einsum('kij,kjcv->kicv',rot_mats,dipoles[nks])
        # Take care of time reversal
        trev = int(np.rint(lattice.time_rev))
        time_rev_s = (nss >= (len(lattice.sym_car) / (trev + 1)))
        dip_expanded[time_rev_s] = dip_expanded[time_rev_s].conj()
        #store them
        self.dipoles[:,:,self.nval_bands:self.nbnds_range,:self.nval_bands] = dip_expanded
        self.dipoles[:,:,:self.nval_bands,self.nval_bands:self.nbnds_range] = factor*dip_expanded.transpose(0,1,3,2).conj()
        return self.dipoles, kpts

    def plot(self,ax,kpoint=0,dir=0,func=abs2):
        return ax.matshow(func(self.dipoles[kpoint,dir]))

    @add_fig_kwargs
    def plot_dipoles(self,data,nspin=-1,plt_show=False,plt_cbar=False,shift_BZ=True,**kwargs):
        """
        2D scatterplot in the k-BZ of the quantity A_{k}(is,ik,idir,ic,iv).
        TODO: this is the same function as plot_elph in elphondb. They should be merged.

        Any real quantity which is a function of only the k-grid may be supplied.
        The indices is,ik,idir,ic,iv are user-specified. 

        - if plt_show plot is shown
        - if plt_cbar colorbar is shown
        - if shift_BZ adjacent BZs are also plotted (default)
        - kwargs example: marker='H', s=300, cmap='viridis', etc.

        NB: So far requires a 2D system.
            Can be improved to plot BZ planes at constant k_z for 3D systems.
        """
        kpts = self.lattice.car_kpoints
        lattice = self.lattice
        rlat = self.lattice.rlat

        # Input check
        if len(data)!=len(kpts):
            raise ValueError('Something wrong in data dimensions (%d data vs %d kpts)'%(len(data),len(kpts)))

        # Global plot stuff
        self.fig, self.ax = plt.subplots(1, 1)
        self.ax.add_patch(BZ_Wigner_Seitz(lattice))

        if plt_cbar:
            if 'cmap' in kwargs.keys(): color_map = plt.get_cmap(kwargs['cmap'])
            else:                       color_map = plt.get_cmap('viridis')
        lim = 1.05*np.linalg.norm(rlat[0])
        self.ax.set_xlim(-lim,lim)
        self.ax.set_ylim(-lim,lim)

        # Reproduce plot also in adjacent BZs
        if shift_BZ:
            BZs = shifted_grids_2D(kpts,rlat)
            for kpts_s in BZs: plot=self.ax.scatter(kpts_s[:,0],kpts_s[:,1],c=data,**kwargs)
        else:
            plot=self.ax.scatter(kpts[:,0],kpts[:,1],c=data,**kwargs)

        if plt_cbar: self.cbar = self.fig.colorbar(plot)

        plt.gca().set_aspect('equal')

        if plt_show: plt.show()
        else: print("Plot ready.\nYou can customise adding savefig, title, labels, text, show, etc...")
        
    def ip_eps2(self,electrons,mode='imag',ntot_dip=-1,nspin=-1,GWshift=0.,broad=0.1,broadtype='l',nbnds=[-1,-1],emin=0.,emax=10.,esteps=500,res_k=False,system_2D=False):
        """
        Compute independent-particle absorption [interband transitions]

        electrons -> electrons YamboElectronsDB over full BZ (Expand=True)
        ntot_dip -> if nbands_dip in ndb.dipoles < nbands_el in ns.db1, set ntot_dip=nbands_dip 
        nspin -> if -1 spin polarisations are summed (default)
                 if  0 only majority spin channel is considered
                 if  1 only minority spin channel is considered 
        GWshift -> rigid GW shift in eV
        broad -> broadening of peaks in eV
        broadtype -> 'l' is lorentzian, 'g' is gaussian
        nbnds -> number of [valence, conduction] bands included starting from Fermi level. Default means all are included
        emin,emax,esteps -> frequency range for the plot

        mode -> 'imag': Im[eps(w)] resonant case [DEFAULT] i.e. absorption spectrum / Fermi's golden rule
                'full': complex eps(w) including antiresonant case i.e. dielectric function / additional optical functions
        
        2D_system -> if True, returns 2D polarizability instead of eps2
        res_k -> if True, it returns an additional array epskres with IPA absorption for each k-point. 
                 In this way, we can plot it on the 2D-BZ (e.g. integrating over an energy range).

                This feature can be used like in the following example:

                :: code block ::
                    emin=0.
                    emax=3.5
                    step = int((emax-emin)/0.0025)
                    _, _, datakres = ydip.ip_eps2(yel,ntot_dip=-1,broad=0.12,broadtype='l',emin=emin,emax=emax,nbnds=[2,2],esteps=step,res_k=True)
                    kres_int = np.sum(datakres,axis=0) #suitable integral over a frequency range
                    ydip.plot_dipoles(dataplot,marker='H',s=300,cmap='viridis')
               ::  end block ::
        """

        # Normalize field direction
        self.field_dir  = np.array(self.field_dir)
        self.field_dir  = self.field_dir/np.linalg.norm(self.field_dir)

        #get eigenvalues and weights of electrons
        if electrons.expanded == False:
            print("[WARNING] Expanding the electrons database")
            electrons.expandEigenvalues()
        eiv = electrons.eigenvalues
        weights = electrons.weights
        nv = electrons.nbandsv
        nc = electrons.nbandsc   
        nkpoints = len(eiv[0]) 

        #Print band gap values and apply GW_shift
        eiv[0]=electrons.energy_gaps(eiv[0],GWshift)

        #get dipoles
        dipoles = self.dipoles
        # (shape them according to spin polarization)
        sp_pol = self.spin # sum over all spin channels
        if self.spin==1: 
            dipoles = np.expand_dims(dipoles,axis=0)
        if self.spin==2 and (nspin==0 or nspin==1) : 
                dipoles = np.expand_dims(self.dipoles[nspin],axis=0)
                eiv = np.expand_dims(eiv[nspin],axis=0)
                sp_pol = self.spin-1 # sum over one spin channel only

        #get frequencies and im
        freq = np.linspace(emin,emax,esteps)
        if mode=='imag': eps = np.zeros([len(freq)])
        if mode=='full': eps = np.zeros([len(freq)],dtype=np.complex64)

        #Cut bands to the maximum number used for the dipoles
        if ntot_dip>0: 
            eiv = eiv[:,:,:ntot_dip]
            nc=ntot_dip-nv

        #Check bands to include in the calculation
        if nbnds[0]<0: nbnds[0]=nv
        if nbnds[1]<0: nbnds[1]=nc
        iv = nv-nbnds[0] #first valence
        lc = nv+nbnds[1] #last conduction

        #choose broadening
        if mode=='imag' or res_k:
            if "l" in broadtype: broadening = lorentzian
            else:                broadening = gaussian

        #dimensional factors
        if self.spin == 1 : spin_deg=2
        if self.spin == 2 : spin_deg=1
        ##
        ## THIS COFACTOR DOES NOT CORRESPOND TO THE YAMBO OUTPUT
        ## There is a material-dependent scaling factor missing
        ## (but not just rlat_vol) and possibly something else
        cofactor = spin_deg*4.*np.pi/self.lattice.nkpoints#/self.lattice.rlat_vol

        na = np.newaxis
        epskres = np.zeros([esteps,nkpoints])
        #calculate epsilon
        for c,v,s in product(range(nv,lc),range(iv,nv),range(sp_pol)):

                #get electron-hole energy and dipoles
                eivs = eiv[s]
                ecv  = eivs[:,c]-eivs[:,v]
                dips = dipoles[s]
<<<<<<< HEAD
                
                # Initialize dip2 to accumulate contributions from all polarization vectors
                dip2 = np.zeros(nkpoints, dtype=np.float64)
                #RR: I believe the class should work without projecting but only via polarization_mode.
                #This series of if is there only to prevent back-compatibility problems.
                if self.project and self.polarization_mode is None:
                    dip2= np.abs( np.sum( dips[:,:,c,v], axis=1) )**2.
                
                elif not self.project and self.polarization_mode is None:
                    dip2 = np.abs( np.einsum('j,ij->i', self.field_dir , dips[:,:,c,v]) )**2

                if self.polarization_mode is not None: 
                    for e_vec, w in self._polarization_vectors():           # ⇐ NEW
                        #  ┌──── e_vec (3,) , dips_slice (nk,3)  ─────┐
                        proj = np.einsum('d,kd->k', e_vec, dips[:,:,c,v])   # shape (nk,)
                        dip2 += w*np.abs(proj)**2
=======

                # Sum over polarization directions
                if self.polarization_mode is not None:
                    for e_vec, w in self._polarization_vectors():
                        #  ┌──── e_vec (3,) , dips_slice (nk,3)  ─────┐
                        proj = np.einsum('d,kd->k', e_vec, dips[:,:,c,v])
                        dip2 += w*np.abs(proj)**2

                # no mode explicitly selected defaults to linear field
                else: 
                    # field_dir projection was done during dipole expansion
                    if self.project: dip2= np.abs( np.sum( dips[:,:,c,v], axis=1) )**2.
                    # field_dir projection must be done now
                    else: dip2 = np.abs( np.einsum('j,ij->i', self.field_dir , dips[:,:,c,v]) )**2
>>>>>>> 7acf0496

                #make dimensions match
                dip2a = dip2[na,:]
                ecva  = ecv[na,:]
                freqa = freq[:,na]
                #wa    = weights[na,:]

                if mode=='imag' or res_k: 
                    #calculate the lorentzians 
                    broadw = broadening(freqa,ecva,broad)
   
                    #scale broadening with dipoles and weights
                    #epsk =  wa*dip2a*broadw
                    epsk =  dip2a*broadw

                    #k-resolved absorption
                    if res_k: epskres+=epsk

                    #integrate over kpoints
                    eps += np.sum(epsk,axis=1)

                if mode=='full':
                    #construct complex-valued response function
                    #including resonant and antiresonant components
                    G1 = -1./(freqa-ecva+broad*I)
                    G2 = -1./(-freqa-ecva-broad*I)

                    # oscillators
                    #osc = wa*dip2a
                    osc = dip2a

                    # +=: sum over (c,v,s) ; np.sum(axis=1): sum over k
                    eps +=  np.sum(osc*(G1+G2),axis=1)/np.pi
                    
        eps = eps*cofactor 
        if mode=='full': eps.real += 1.
        
        if res_k: return freq, eps, epskres
        else:     return freq, eps

    def add_drude(self,freq,eps,omegap,gammap):
        """
        Add 3D Drude term from semiclassical electron gas, i.e.,
        INTRABAND transitions to the dielectric function

        - freq, eps -> outputs of ip_eps2
                       - freq: energy window previously defined in ip_eps2
                       - eps: dielectric function previously computed with ip_eps2
                              * if float: assume it is Im[eps(w)] and add imaginary part of Drude term
                              * if cmplx: add real and imaginary parts of Drude term
        - omegap: plasma frequency
        - gammap:  Drude broadening

        Output: modified freq (removed E<=0 part) and eps with Drude added.
        """
        # Cut energy window
        zero_ind = np.where(freq==0.)[0]
        if zero_ind.size!=0:
            print('[WARNING] Values for energies <=0 are removed when adding the Drude term')
            freq = freq[zero_ind[0]+1:]
            eps  = eps[zero_ind[0]+1:]            

        # Drude correction, real and imaginary parts
        Drude_term  = omegap/(freq**2.+gammap**2.)
        Drude_real  = 1.-Drude_term
        Drude_imag  = Drude_term*gammap/freq
        Drude_cmplx = Drude_real+I*Drude_imag

        if np.issubdtype(eps.dtype, np.complexfloating): eps+=Drude_cmplx
        if np.issubdtype(eps.dtype, np.floating):        eps+=Drude_imag

        return freq,eps

    def _polarization_vectors(self):
        """
        Return a list of (vector, weight) tuples based on the polarization mode.
        
        Each tuple contains:
        • vector  : complex ndarray(3,)   — The polarization direction in the Cartesian basis.
        • weight  : real scalar           — The weight of each contribution to the dielectric function.
        Polarization mode options:
        • 'linear'      : The polarization is defined by a user-specified direction.
        • 'unpolarized' : Averages over the three Cartesian directions: x, y, and z.
        • 'circular+'   : Circularly right polarized light in the xy/yz/xz planes. 
        • 'circular-'   : Circularly left polarized light in the xy/yz/xz planes.                   
        • 'dichroism'   : Difference between right and left circularly polarized light.                   
        """
        mode = self.polarization_mode.lower()

<<<<<<< HEAD
        if mode == 'linear':                   # ✱ ê set by user
=======
        if mode == 'linear':                   # ✱ ê set by user
>>>>>>> 7acf0496
            e = np.asarray(self.field_dir, dtype=np.complex64)
            e /= np.linalg.norm(e)
            return [(e, 1.0)]

        if mode == 'unpolarized':              # ✱ average over x,y,z
            return [ (np.array([1,0,0],np.complex64), 1/3),
                    (np.array([0,1,0],np.complex64), 1/3),
                    (np.array([0,0,1],np.complex64), 1/3) ]

        if mode == 'circularxy+':                # ✱ σ⁺  (propagation ‖ z)
            e = np.array([1, 1j, 0], np.complex64)/np.sqrt(2)
            return [(e, 1.0)]

        if mode == 'circularxy-':                # ✱ σ⁻
            e = np.array([1,-1j, 0], np.complex64)/np.sqrt(2)
            return [(e, 1.0)]
        if mode == 'circularxz+':                # ✱ σ⁺  (propagation ‖ z)
            e = np.array([1, 0, 1j], np.complex64)/np.sqrt(2)
            return [(e, 1.0)]

        if mode == 'circularxz-':                # ✱ σ⁻
            e = np.array([1,0, -1j], np.complex64)/np.sqrt(2)
            return [(e, 1.0)]
        if mode == 'circularyz+':                # ✱ σ⁺  (propagation ‖ z)
            e = np.array([0, 1, 1j], np.complex64)/np.sqrt(2)
            return [(e, 1.0)]

        if mode == 'circularyz-':                # ✱ σ⁻
            e = np.array([0, 1, -1j], np.complex64)/np.sqrt(2)
            return [(e, 1.0)]

        if mode == 'dichroism_xy':             # ✱ σ⁺ − σ⁻  (CD signal)
            e_p = np.array([1,  1j, 0], np.complex64)/np.sqrt(2)
            e_m = np.array([1, -1j, 0], np.complex64)/np.sqrt(2)
            return [(e_p,  1.0),              # add σ⁺
                    (e_m, -1.0)]              # subtract σ⁻
        if mode == 'dichroism_xz':             # ✱ σ⁺ − σ⁻  (CD signal)
            e_p = np.array([1,  0, 1j], np.complex64)/np.sqrt(2)
            e_m = np.array([1, 0, -1j], np.complex64)/np.sqrt(2)
            return [(e_p,  1.0),              # add σ⁺
                    (e_m, -1.0)]              # subtract σ⁻       
        if mode == 'dichroism_yz':             # ✱ σ⁺ − σ⁻  (CD signal)
            e_p = np.array([0, 1,  1j], np.complex64)/np.sqrt(2)
            e_m = np.array([0, 1, -1j], np.complex64)/np.sqrt(2)
            return [(e_p,  1.0),              # add σ⁺
                    (e_m, -1.0)]              # subtract σ⁻ 

        raise ValueError(f'Unknown polarization mode: {mode}')
<<<<<<< HEAD
=======

>>>>>>> 7acf0496
    def __str__(self):
        lines = []; app = lines.append
        app(marquee(self.__class__.__name__))
        app("kpoints:")
        app("nk_ibz : %d"%self.nk_ibz)
        app("nk_bz  : %d"%self.nk_bz)
        app("bands:")
        app("nbands : %d" % self.nbands)
        app("nbandsv: %d" % self.nbandsv)
        app("nbandsc: %d" % self.nbandsc)
        app("indexv : %d" % (self.min_band-1))
        app("indexc : %d" % self.indexc)
        app("gauge  : %s" % (self.dip_type))
        app("spin:")
        app("spin pol         : %d" % (self.spin))
        if self.spin==2:
            app("open shell       : %s" % (self.open_shell))
            if self.open_shell: app("excess electrons : %d" % (self.n_exc_el))
        app("field_dir: %10.6lf %10.6lf %10.6lf"%tuple(self.field_dir))
        #app("field_dirx: %10.6lf %10.6lf %10.6lf"%tuple(self.field_dirx))
        #app("field_diry: %10.6lf %10.6lf %10.6lf"%tuple(self.field_diry))
        #app("field_dirz: %10.6lf %10.6lf %10.6lf"%tuple(self.field_dirz))
        return "\n".join(lines)<|MERGE_RESOLUTION|>--- conflicted
+++ resolved
@@ -29,11 +29,7 @@
     If the calculation is spin-polarised (nk->nks), then they are stored with indices [s,k,r_i,c,v]
     """
     def __init__(self,lattice,save='SAVE',filename='ndb.dipoles',dip_type='iR',field_dir=[1,1,1],\
-<<<<<<< HEAD
-                 project=True, polarization_mode=None, expand=False, bands_range=[]):
-=======
                  project=True, polarization_mode=None, expand=True):
->>>>>>> 7acf0496
         """
         Initialize the YamboDipolesDB
         
@@ -48,17 +44,6 @@
         dip_type: str, optional
             Type of dipole matrix elements to read, can be 'iR', 'v', 'P', default is 'iR'
         field_dir: list of 3 floats, optional
-<<<<<<< HEAD
-            Direction of the electric field, default is [1,1,1]
-        project: bool, optional
-            Whether to project the dipoles along the field direction, default is True
-        polarization_mode: str, optional
-            Polarization mode, can be 'linear', 'circular', default is 'linear'
-        bands_range : array, optional
-            select bands_range for computation of dipoles (Fortran indexing). Negative numbers -> all bands
-            example: [7,10]  you consider from 7th (v) to the 10 (c) bands            
-        """        
-=======
             Direction of the electric field, default is [1,1,1]. Used if no polarization_mode is set. If project is True, applied already during k-expansion of dipoles.
         project: bool, optional
             Whether to project the dipoles along the field direction during k-expansion, default is True
@@ -67,18 +52,14 @@
         expand : k-expansion of dipoles (needed for eps). Default is True.
         """        
 
->>>>>>> 7acf0496
         self.lattice   = lattice
         self.filename  = "%s/%s"%(save,filename)
         self.field_dir = field_dir
         self.project   = project
         self.expand    = expand
         self.polarization_mode = polarization_mode
-<<<<<<< HEAD
-=======
         if self.polarization_mode is not None: self.project = False
 
->>>>>>> 7acf0496
         #read dipoles
         try:
             database = Dataset(self.filename, 'r')
@@ -102,40 +83,6 @@
         #self.indexc ncmin
         # determine the number of bands
         self.nbands  = self.max_band-self.min_band+1
-<<<<<<< HEAD
-        self.nbandsv = self.indexv-self.min_band+1
-        self.nbandsc = self.max_band-self.indexc+1
-        # indexv is for python counting
-        self.indexv = self.indexv-1
-        self.indexc = self.indexc-1
-        
-        if len(bands_range) == 0:
-            bands_range = [self.min_band-1,self.max_band]
-        elif min(bands_range) < 0 or max(bands_range) > self.max_band:
-            Warning("Invalid bands_range, loading all bands.")
-            bands_range = [self.min_band-1,self.max_band]
-        
-        self.bands_range = bands_range
-        self.min_bnd_range = min(self.bands_range) 
-        self.max_bnd_range = max(self.bands_range)
-        self.nbnds_range = self.max_bnd_range-self.min_bnd_range
-        assert (self.bands_range[0] >= self.min_band-1)
-        assert (self.bands_range[1] <= self.max_band)
-        if (self.indexv+1) == self.max_band and (self.indexc+1) == self.min_band:
-            self.start_bnd_idx = 1 + self.min_bnd_range - self.min_band
-            self.end_bnd = self.start_bnd_idx + self.nbnds_range
-            self.nval_bands = self.indexc - self.start_bnd_idx
-            self.val_bnd_idx = self.start_bnd_idx + self.nval_bands
-        else:
-            assert (self.min_bnd_range <= (self.indexv+1))
-            assert (self.max_bnd_range >= (self.indexc+1))
-            self.v_start_bnd = self.min_bnd_range - self.min_band+1
-            self.nval_bands = self.indexc - self.v_start_bnd  # for range
-            self.c_end_bnd = self.max_bnd_range - (self.indexc)
-        self.ncon_bands = self.nbnds_range - self.nval_bands  
-
-        self.index_firstv = self.min_band-1        
-=======
         if not self.dip_bands_ordered:
             self.nbandsv = lattice.nbandsv-self.min_band+1
             self.nbandsc = self.max_band-self.nbandsv
@@ -149,7 +96,6 @@
 
         # This part is needed if dealing with open-shell systems
         self.index_firstv = self.min_band-1
->>>>>>> 7acf0496
         self.open_shell = False
         d_n_el = self.nbandsv + self.nbandsc - self.nbands
         if d_n_el != 0:
@@ -231,15 +177,9 @@
 
         self.dip_type = dip_type
         if self.spin==1: 
-<<<<<<< HEAD
-            dipoles = np.zeros([self.nk_ibz,3,self.ncon_bands,self.nval_bands],dtype=np.complex64)
-        if self.spin==2:
-            dipoles = np.zeros([self.spin,self.nk_ibz,3,self.ncon_bands,self.nval_bands],dtype=np.complex64)
-=======
             dipoles = np.zeros([self.nk_ibz,3,nbands1,nbands2],dtype=np.complex64)
         if self.spin==2:
             dipoles = np.zeros([self.spin,self.nk_ibz,3,nbands1,nbands2],dtype=np.complex64)
->>>>>>> 7acf0496
         
         database = Dataset(self.filename)
         dip = database.variables['DIP_%s'%(dip_type)]
@@ -523,24 +463,6 @@
                 eivs = eiv[s]
                 ecv  = eivs[:,c]-eivs[:,v]
                 dips = dipoles[s]
-<<<<<<< HEAD
-                
-                # Initialize dip2 to accumulate contributions from all polarization vectors
-                dip2 = np.zeros(nkpoints, dtype=np.float64)
-                #RR: I believe the class should work without projecting but only via polarization_mode.
-                #This series of if is there only to prevent back-compatibility problems.
-                if self.project and self.polarization_mode is None:
-                    dip2= np.abs( np.sum( dips[:,:,c,v], axis=1) )**2.
-                
-                elif not self.project and self.polarization_mode is None:
-                    dip2 = np.abs( np.einsum('j,ij->i', self.field_dir , dips[:,:,c,v]) )**2
-
-                if self.polarization_mode is not None: 
-                    for e_vec, w in self._polarization_vectors():           # ⇐ NEW
-                        #  ┌──── e_vec (3,) , dips_slice (nk,3)  ─────┐
-                        proj = np.einsum('d,kd->k', e_vec, dips[:,:,c,v])   # shape (nk,)
-                        dip2 += w*np.abs(proj)**2
-=======
 
                 # Sum over polarization directions
                 if self.polarization_mode is not None:
@@ -555,7 +477,6 @@
                     if self.project: dip2= np.abs( np.sum( dips[:,:,c,v], axis=1) )**2.
                     # field_dir projection must be done now
                     else: dip2 = np.abs( np.einsum('j,ij->i', self.field_dir , dips[:,:,c,v]) )**2
->>>>>>> 7acf0496
 
                 #make dimensions match
                 dip2a = dip2[na,:]
@@ -645,11 +566,7 @@
         """
         mode = self.polarization_mode.lower()
 
-<<<<<<< HEAD
-        if mode == 'linear':                   # ✱ ê set by user
-=======
         if mode == 'linear':                   # ✱ ê set by user
->>>>>>> 7acf0496
             e = np.asarray(self.field_dir, dtype=np.complex64)
             e /= np.linalg.norm(e)
             return [(e, 1.0)]
@@ -698,10 +615,7 @@
                     (e_m, -1.0)]              # subtract σ⁻ 
 
         raise ValueError(f'Unknown polarization mode: {mode}')
-<<<<<<< HEAD
-=======
-
->>>>>>> 7acf0496
+
     def __str__(self):
         lines = []; app = lines.append
         app(marquee(self.__class__.__name__))
