#
# License-Identifier: GPL
#
# Copyright (C) 2024 The Yambo Team
#
# Authors: HPC, AMS, FP, RR
#
# This file is part of the yambopy project
#
import os
import numpy as np
import matplotlib.pyplot as plt
from netCDF4 import Dataset
from itertools import product
from yambopy.units import ha2ev, I
from yambopy.plot.plotting import add_fig_kwargs,BZ_Wigner_Seitz
from yambopy.lattice import replicate_red_kmesh, calculate_distances, car_red, red_car
from yambopy.kpoints import get_path, get_path_car
from yambopy.tools.funcs import gaussian, lorentzian, boltzman_f, abs2
from yambopy.tools.string import marquee
from yambopy.tools.types import CmplxType
from yambopy.plot.bandstructure import YambopyBandStructure
from yambopy.tools.skw import SkwInterpolator
from yambopy.dbs.latticedb import YamboLatticeDB
from yambopy.dbs.electronsdb import YamboElectronsDB
from yambopy.dbs.qpdb import YamboQPDB

class ExcitonList():
    """
    Container class to perform operations on lists of excitons
    """
    def __init__(self,excitonlist):
        self.excitonlist = excitonlist

    def __str__(self):
        lines = []; app = lines.append
        for exciton in self.excitonlist:
            app( str(exciton.get_string(singleline=True)) )
        return "\n".join(lines)

class Exciton():
    """
    Basic container of data for a single exciton
    TODO: classify the excitons according to their symmetry
    """
    def __init__(self,energy,intensity,degeneracy,coeffs=None,wf=None):
        self.energy = energy
        self.intensity = intensity
        self.degeneracy = degeneracy
        self.coeffs = coeffs
        self.wf = wf

    def get_string(self,singleline=False):
        lines = []; app = lines.append
        app( 'energy:     %8.4'%self.energy )
        app( 'intensity:  %8.4'%self.intensity )
        app( 'degeneracy: %8d'%self.degeneracy )
        if singleline: return "".join(lines)
        return "\n".join(lines)
    
    def __str__(self):
        return self.get_string()

class YamboExcitonDB(object):
    """ Read the excitonic states database from yambo

        Exciton eigenvectors are arranged as eigenvectors[i_exc, i_kvc]
        Transitions are unpacked in table[ i_k, i_v, i_c, i_s_c, i_s_v ] (last two are spin indices)
    """
    def __init__(self,lattice,Qpt,eigenvalues,l_residual,r_residual,spin_pol='no',car_qpoint=None,q_cutoff=None,table=None,eigenvectors=None):
        if not isinstance(lattice,YamboLatticeDB):
            raise ValueError('Invalid type for lattice argument. It must be YamboLatticeDB')

        self.Qpt = Qpt
        self.lattice = lattice
        self.eigenvalues = eigenvalues
        self.l_residual = l_residual
        self.r_residual = r_residual
        #optional
        self.car_qpoint = car_qpoint
        self.q_cutoff = q_cutoff
        self.table = table
        self.eigenvectors = eigenvectors
        self.spin_pol = spin_pol

    @classmethod
    def from_db_file(cls,lattice,filename='ndb.BS_diago_Q1',folder='.',Load_WF=True):
        """ 
        Initialize this class from a file

        Set `Read_WF=False` to avoid reading eigenvectors for faster IO and memory efficiency.
        """
        path_filename = os.path.join(folder,filename)
        if not os.path.isfile(path_filename):
            raise FileNotFoundError("File %s not found in YamboExcitonDB"%path_filename)

        # Qpoint
        Qpt = filename.split("Q",1)[1]

        with Dataset(path_filename) as database:
            if 'BS_left_Residuals' in list(database.variables.keys()):
                # MN: using complex views instead of a+I*b copies to avoid memory duplication
                # Old (yet instructive) memory duplication code
                #rel,iml = database.variables['BS_left_Residuals'][:].T
                #rer,imr = database.variables['BS_right_Residuals'][:].T
                #l_residual = rel+iml*I
                #r_residual = rer+imr*I
                l_residual = database.variables['BS_left_Residuals'][:]
                r_residual = database.variables['BS_right_Residuals'][:]
                l_residual = l_residual.view(dtype=CmplxType(l_residual)).reshape(len(l_residual))
                r_residual = r_residual.view(dtype=CmplxType(r_residual)).reshape(len(r_residual))
            if 'BS_Residuals' in list(database.variables.keys()):
                # Compatibility with older Yambo versions
                rel,iml,rer,imr = database.variables['BS_Residuals'][:].T
                l_residual = rel+iml*I
                r_residual = rer+imr*I
            if 'BS_L_magn_Residuals' in list(database.variables.keys()):
                #residuals
                rel,iml = database.variables['BS_L_magn_Residuals'][:].T
                rer,imr = database.variables['BS_L_magn_Residuals'][:].T
                l_residual = rel+iml*I
                r_residual = rer+imr*I

            car_qpoint = None
            if 'Q-point' in list(database.variables.keys()):
                # Finite momentum
                car_qpoint = database.variables['Q-point'][:]/lattice.alat
            if Qpt=="1": car_qpoint = np.zeros(3)

            #energies
            eig =  database.variables['BS_Energies'][:]*ha2ev
            eigenvalues = eig[:,0]+eig[:,1]*I
                
            #eigenvectors
            table = None
            eigenvectors = None
            if Load_WF and 'BS_EIGENSTATES' in database.variables:
                eiv = database.variables['BS_EIGENSTATES'][:]
                #eiv = eiv[:,:,0] + eiv[:,:,1]*I
                #eigenvectors = eiv
                eigenvectors = eiv.view(dtype=CmplxType(eiv)).reshape(eiv.shape[:-1])
                table = database.variables['BS_TABLE'][:].T.astype(int)

            spin_vars = [int(database.variables['SPIN_VARS'][:][0]), int(database.variables['SPIN_VARS'][:][1])]
            if spin_vars[0] == 2 and spin_vars[1] == 1:
               spin_pol = 'pol'
            else:
               spin_pol = 'no'
        # Check if Coulomb cutoff is present
        path_cutoff = os.path.join(path_filename.split('ndb',1)[0],'ndb.cutoff')  
        q_cutoff = None
        if os.path.isfile(path_cutoff):
            with Dataset(path_cutoff) as database:
                bare_qpg = database.variables['CUT_BARE_QPG'][:]
                bare_qpg = bare_qpg[:,:,0]+bare_qpg[:,:,1]*I
                q_cutoff = np.abs(bare_qpg[0,int(Qpt)-1])

        return cls(lattice,Qpt,eigenvalues,l_residual,r_residual,spin_pol,q_cutoff=q_cutoff,car_qpoint=car_qpoint,table=table,eigenvectors=eigenvectors)

    @property
    def unique_vbands(self):
        return np.unique(self.table[:,1]-1)

    @property
    def unique_cbands(self):
        return np.unique(self.table[:,2]-1)

    @property
    def transitions_v_to_c(self):
        """Compute transitions from valence to conduction"""
        if hasattr(self,"_transitions_v_to_c"): return self._transitions_v_to_c
        uniq_v = self.unique_vbands
        uniq_c = self.unique_cbands
        transitions_v_to_c = dict([ ((v,c),[]) for v,c in product(uniq_v,uniq_c) ])

        #add elements to dictionary
        kidx = set()
        for eh,kvc in enumerate(self.table-1):
            k,v,c = kvc[0:3]
            kidx.add(k)
            transitions_v_to_c[(v,c)].append((k,eh))
        self.nkpoints = len(kidx)

        #make an array 
        for t,v in list(transitions_v_to_c.items()):
            if len(np.array(v)):
                transitions_v_to_c[t] = np.array(v)
            else:
                del transitions_v_to_c[t]

        self._transitions_v_to_c = transitions_v_to_c 
        return transitions_v_to_c

    @property
    def nkpoints(self): return max(self.table[:,0])

    @property
    def nvbands(self): return len(self.unique_vbands)

    @property
    def ncbands(self): return len(self.unique_cbands)

    @property
    def nbands(self): return self.ncbands+self.nvbands

    @property
    def mband(self): return max(self.unique_cbands)+1
 
    @property
    def ntransitions(self): return len(self.table)

    @property
    def nexcitons(self): return len(self.eigenvalues)
    
    @property
    def start_band(self): return min(self.unique_vbands)

    def write_sorted(self,prefix='yambo'):
        """
        Write the sorted energies and intensities to a file
        """
        #get intensities
        eig = self.eigenvalues.real
        intensities = self.get_intensities()

        #get sorted energies
        sort_e, sort_i = self.get_sorted()     

        #write excitons sorted by energy
        with open('%s_E.dat'%prefix, 'w') as f:
            for e,n in sort_e:
                f.write("%3d %12.8lf %12.8e\n"%(n+1,e,intensities[n])) 

        #write excitons sorted by intensities
        with open('%s_I.dat'%prefix,'w') as f:
            for i,n in sort_i:
                f.write("%3d %12.8lf %12.8e\n"%(n+1,eig[n],i)) 

    def get_nondegenerate(self,eps=1e-4):
        """
        get a list of non-degenerate excitons
        """
        non_deg_e   = [0]
        non_deg_idx = [] 

        #iterate over the energies
        for n,e in enumerate(self.eigenvalues):
            if not np.isclose(e,non_deg_e[-1],atol=eps):
                non_deg_e.append(e)
                non_deg_idx.append(n)

        return np.array(non_deg_e[1:]), np.array(non_deg_idx)

    def get_intensities(self):
        """
        get the intensities of the excitons
        """
        intensities = self.l_residual*self.r_residual
        intensities /= np.max(intensities)
        return intensities

    def get_sorted(self):
        """
        Return the excitonic weights sorted according to energy and intensity
        """
        #get intensities
        eig = self.eigenvalues.real
        intensities = self.get_intensities()

        #list ordered with energy
        sort_e = sorted(zip(eig, list(range(self.nexcitons))))

        #list ordered with intensity
        sort_i = sorted(zip(intensities, list(range(self.nexcitons))),reverse=True)

        return sort_e, sort_i 

    def get_degenerate(self,index,eps=1e-4):
        """
        Get degenerate excitons
        
        Args:
            eps: maximum energy difference to consider the two excitons degenerate in eV
        """
        energy = self.eigenvalues[index-1]
        excitons = [] 
        for n,e in enumerate(self.eigenvalues):
            if np.isclose(energy,e,atol=eps):
                excitons.append(n+1)
        return excitons

    def exciton_bs(self,energies,path,excitons=(0,),debug=False):
        """
        Calculate exciton band-structure
            
            Arguments:
            energies -> can be an instance of YamboElectronsDB or YamboQPDB
            path     -> Path object in reduced coordinates to use for plotting the band structure
            exciton  -> exciton index to plot
            spin     -> So far only spin_pol='no' (or spin-up only) is implemented. Can be extended to spin_pol='pol' (spin-polarized)
        """
        if self.eigenvectors is None:
            raise ValueError('This database does not contain Excitonic states,'
                              'please re-run the yambo BSE calculation with the WRbsWF option in the input file.')
        if isinstance(excitons, int):
            excitons = (excitons,)

        car_kpoints = self.lattice.car_kpoints
        rlat        = self.lattice.rlat
        bands_kpoints, band_indexes, path_car = get_path(car_kpoints,rlat,None,path,debug=debug) # None means the kpoints are already expanded

        if debug:
            import matplotlib.pyplot as plt
            kpoints = self.lattice.red_kpoints
            rep = list(range(-1,2))
            kpoints_rep, kpoints_idx_rep = replicate_red_kmesh(kpoints,repx=rep,repy=rep,repz=rep)
            for i,k in zip(band_indexes,bands_kpoints):
                x,y,z = k
                plt.text(x,y,i) 
            plt.scatter(kpoints_rep[:,0],kpoints_rep[:,1])
            plt.plot(path.kpoints[:,0],path.kpoints[:,1],c='r')
            plt.scatter(bands_kpoints[:,0],bands_kpoints[:,1])
            plt.show()
            exit()

        #get eigenvalues along the path
        max_val = max(self.unique_vbands)
        if isinstance(energies,YamboElectronsDB):
            #expand eigenvalues to the full brillouin zone
            if not energies.EXPAND: energies.expandEigenvalues()
            exc_energies = energies.eigenvalues[0] # SPIN-UP CHANNEL ONLY      
        elif isinstance(energies,YamboQPDB):
            if energies.min_band-1>self.start_band or energies.max_band<self.mband:
                print("[WARNING] BSE band range: {self.start_band+1} - {self.mband}\n \
                                 QP  band range: {energies.min_band} - {energies.max_band}")
            #expand the quasiparticle energies to the full brillouin zone
            QP_energies = energies.expand_eigenvalues(self.lattice)
            #deal with index mismatches
            max_band  =max(energies.max_band,self.mband)
            exc_energies = np.zeros((len(QP_energies),max_band))
            exc_energies[:,energies.min_band-1:energies.max_band] = QP_energies
            max_val = max_val - energies.min_band+1
        else:
            raise ValueError("Energies argument must be an instance of YamboElectronsDB or YamboQPDB. Got %s"%(type(energies)))

        exc_weights = self.get_exciton_weights(excitons)      
        exc_energies = exc_energies[band_indexes]
        exc_weights  = exc_weights[band_indexes]

        #make top valence band to be zero
        exc_energies -= max(exc_energies[:,max_val])
        
        return bands_kpoints, exc_energies, exc_weights, path_car 

    def arpes_intensity(self,energies_db,path,excitons,ax):   #,size=1,space='bands',f=None,debug=False): later on
        """
        FP: To be moved in yambopy/bse module
        """
        size=1 # luego lo ponemos como input variable 
        n_excitons = len(excitons)
        #
        kpath   = path
        # kpoints IBZ
        kpoints = self.lattice.red_kpoints
        rlat    = self.lattice.rlat

        # Expansion of IBZ kpoints to Path kpoints
        rep = list(range(-1,2))
        kpoints_rep, kpoints_idx_rep = replicate_red_kmesh(kpoints,repx=rep,repy=rep,repz=rep)
        band_indexes = get_path(kpoints_rep,rlat,None,path)[1]
        band_kpoints = np.array(kpoints_rep[band_indexes])
        band_indexes = kpoints_idx_rep[band_indexes]

        # Eigenvalues Full BZ
        # Dimension nk_fbz x nbands
        energies = energies_db.eigenvalues[self.lattice.kpoints_indexes]

        # Calculate omega
        # omega_vk,lambda = e_(v,k-q) + omega_(lambda,q) only for q=0
        '''
        omega_vkl = np.zeros([self.nkpoints, self.nvbands,n_excitons])
        for i_l,exciton in enumerate(excitons):
            for i_k in range(self.nkpoints):
                for i_v in range(self.nvbands):
                    i_v2 = self.unique_vbands[i_v]
                    # omega_vk,lambda      = e_(v,k-q) + omega_(lambda,q)
                    omega_vkl[i_k,i_v,i_l] = energies[i_k,i_v2] + self.eigenvalues.real[exciton-1]

        '''
        omega_vkl = self.calculate_omega(energies,excitons)
        rho       = self.calculate_rho(excitons)
        # Calculate rho's
        # rho_vk = Sum_{c} |A_cvk|^2
#        rho = np.zeros([self.nkpoints, self.nvbands, n_excitons])


#        for i_exc, exciton in enumerate(excitons):
#            # get the eigenstate
#            eivec = self.eigenvectors[exciton-1]
#            for t,kvc in enumerate(self.table):
#                k,v,c = kvc[0:3]-1    # This is bug's source between yambo 4.4 and 5.0 check all this part of the class
#                i_v = v - self.nvbands                    # index de VB bands (start at 0)
#                i_c = c - self.ncbands - self.nvbands     # index de CB bands (start at 0)
#                rho[k,i_v,i_exc] += abs2(eivec[t])

        # Eigenvalues Path contains in Full BZ
        energies_path  = energies[band_indexes]
        rho_path       = rho[band_indexes]
        omega_vkl_path = omega_vkl[band_indexes]

        #make top valence band to be zero
        energies_path -= max(energies_path[:,max(self.unique_vbands)])

        plot_energies = energies_path[:,self.start_band:self.mband]
  
        # LDA or GW band structure
        ybs_bands = YambopyBandStructure(plot_energies, band_kpoints, kpath=kpath)


        # Intensity Plot
        print('shape energies_path')
        nkpoints_path=energies_path.shape[0]
        #exit()
        # Intensity histogram
        # I(k,omega_band)
        omega_band = np.arange(0.0,7.0,0.01)
        n_omegas = len(omega_band)
        Intensity = np.zeros([n_omegas,nkpoints_path]) 
        Im = 1.0j
           #for i_o in range(n_omegas):

        for i_o in range(n_omegas):
            for i_k in range(nkpoints_path):
                for i_v in range(self.nvbands):
                    for i_exc in range(n_excitons):
                        delta = 1.0/( omega_band[i_o] - omega_vkl_path[i_k,i_v,i_exc] + Im*0.2 )
                        Intensity[i_o,i_k] += rho_path[i_k,i_v,i_exc]*delta.imag

        distances = [0]
        distance = 0
        for nk in range(1,nkpoints_path):
            distance += np.linalg.norm(band_kpoints[nk]-band_kpoints[nk-1])
            distances.append(distance)
        distances = np.array(distances)
        X, Y = np.meshgrid(distances, omega_band)
        import matplotlib.pyplot as plt
        #plt.imshow(Intensity, interpolation='bilinear',cmap='viridis_r')
        plt.pcolor(X, Y, Intensity,cmap='viridis_r',shading='auto')
        # Excitonic Band Structure
        for i_v in range(self.nvbands):
            for i_exc in range(n_excitons):
                plt.plot(distances,omega_vkl_path[:,i_v,i_exc],color='w',lw=0.5) 
        # Electronic Band Structure
       
        for i_b in range(energies_db.nbands):
            plt.plot(distances,energies_path[:,i_b],lw=1.0,color='r')
        plt.xlim((distances[0],distances[-1]))
        plt.ylim((-5,10))
        plt.show()
        exit()

        # ARPES band structure
        ybs_omega = []
        for i_exc in range(n_excitons):
            plot_omega    = omega_vkl_path[:,:,i_exc]
            plot_rho      = rho_path[:,:,i_exc]
            size *= 1.0/np.max(plot_rho)
            ybs_omega.append( YambopyBandStructure(plot_omega, band_kpoints, weights=plot_rho, kpath=kpath, size=size) )

        # Plot bands
        ybs_bands.plot_ax(ax,color_bands='black',lw_label=2)

        for ybs in ybs_omega:
            ybs.plot_ax(ax,color_bands='black',lw_label=0.1)

        return rho

    def calculate_omega(self,energies,excitons):
        """ 
        Calculate:
        omega_vk,lambda = e_(v,k-q) + omega_(lambda,q) only for q=0

        FP: To be moved in yambopy/bse module
        """

        n_excitons = len(excitons)
        omega_vkl = np.zeros([self.nkpoints, self.nvbands,n_excitons])
        for i_l,exciton in enumerate(excitons):
            for i_k in range(self.nkpoints):
                for i_v in range(self.nvbands):
                    i_v2 = self.unique_vbands[i_v]
                    # omega_vk,lambda      = e_(v,k-q) + omega_(lambda,q)
                    omega_vkl[i_k,i_v,i_l] = energies[i_k,i_v2] + self.eigenvalues.real[exciton-1]
         
        return omega_vkl

    def calculate_rho(self,excitons):
        """ Calculate:
            rho_vkl = Sum_{c} |A_cvk,l|^2

        FP: To be moved in yambopy/bse module
        """
        n_excitons = len(excitons)
        print('self.nkpoints, self.nvbands, n_excitons')
        print(self.nkpoints, self.nvbands, n_excitons)
        print('self.unique_vbands')
        print(self.unique_vbands)
        print('self.unique_cbands')
        print(self.unique_cbands)
        rho = np.zeros([self.nkpoints, self.nvbands, n_excitons])
        for i_exc, exciton in enumerate(excitons):
            # get the eigenstate
            eivec = self.eigenvectors[exciton-1]
            for t,kvc in enumerate(self.table):
                k,v,c = kvc[0:3]-1    # This is bug's source between yambo 4.4 and 5.0 check all this part of the class
                i_v = v - self.unique_vbands[0] # index de VB bands (start at 0)
                #i_c = c - self.unique_cbands[0] # index de CB bands (start at 0)
                rho[k,i_v,i_exc] += abs2(eivec[t])

        return rho

    #def arpes_interpolate(self,energies,path,excitons,lpratio=5,f=None,size=1,verbose=True,**kwargs):
    def arpes_intensity_interpolated(self,energies_db,path,excitons,lpratio=5,f=None,size=1,verbose=True,**kwargs):
        """ 
            Interpolate arpes bandstructure using SKW interpolation from Abipy (version 1)
            Change to the Fourier Transform Interpolation
            DFT energies == energies_db
            All is done internally. No use of the bandstructure class
            (something to change)

            FP: To be moved in yambopy/bse module
        """

        Im = 1.0j # Imaginary
        
        # Number of exciton states
        n_excitons = len(excitons)

        # Options kwargs

        # Alignment of the Bands Top Valence
        fermie      = kwargs.pop('fermie',0)
        # Parameters ARPES Intensity
        omega_width = kwargs.pop('omega_width',0)
        omega_1     = kwargs.pop('omega_1',0)
        omega_2     = kwargs.pop('omega_2',0)
        omega_step  = kwargs.pop('omega_step',0)
        omega_band  = np.arange(omega_1,omega_2,omega_step)
        n_omegas = len(omega_band)
        cmap_name   = kwargs.pop('cmap_name',0)
        scissor    = kwargs.pop('scissor',0)
       
        # Lattice and Symmetry Variables
        lattice = self.lattice
        cell = (lattice.lat, lattice.red_atomic_positions, lattice.atomic_numbers)

        symrel = [sym for sym,trev in zip(lattice.sym_rec_red,lattice.time_rev_list) if trev==False ]
        time_rev = True

        nelect = 0  # Why?

        # DFT Eigenvalues FBZ
        energies = energies_db.eigenvalues[0,self.lattice.kpoints_indexes] #SPIN-UP
        # Rho FBZ
        rho      = self.calculate_rho(excitons)
        if f: rho = f(rho)
        # Omega FBZ
        omega    = self.calculate_omega(energies,excitons)

        size *= 1.0/np.max(rho)

        ibz_nkpoints = max(lattice.kpoints_indexes)+1
        kpoints = lattice.red_kpoints

        #map from bz -> ibz:
        ibz_rho     = np.zeros([ibz_nkpoints,self.nvbands,n_excitons])
        ibz_kpoints = np.zeros([ibz_nkpoints,3])
        ibz_omega   = np.zeros([ibz_nkpoints,self.nvbands,n_excitons])
        for idx_bz,idx_ibz in enumerate(lattice.kpoints_indexes):
            ibz_rho[idx_ibz,:,:]   = rho[idx_bz,:,:] 
            ibz_kpoints[idx_ibz]   = lattice.red_kpoints[idx_bz]
            ibz_omega[idx_ibz,:,:] = omega[idx_bz,:,:] 

        #get DFT or GW eigenvalues
        if isinstance(energies_db,YamboElectronsDB):
            ibz_energies = energies_db.eigenvalues[0,:,self.start_band:self.mband] #spin-up
        elif isinstance(energies_db,YamboQPDB):   # Check this works !!!!
            ibz_energies = energies_db.eigenvalues_qp
        else:
            raise ValueError("Energies argument must be an instance of YamboElectronsDB or YamboQPDB. Got %s"%(type(energies)))

        # set k-path
        kpoints_path = path.get_klist()[:,:3]
        distances = calculate_distances(kpoints_path)
        nkpoints_path = kpoints_path.shape[0]

        na = np.newaxis
        rho_path   = np.zeros([1, nkpoints_path, self.nvbands, n_excitons])
        omega_path = np.zeros([1, nkpoints_path, self.nvbands, n_excitons])

        for i_exc in range(n_excitons):

            # interpolate rho along the k-path
            skw_rho   = SkwInterpolator(lpratio,ibz_kpoints,ibz_rho[na,:,:,i_exc],fermie,nelect,cell,symrel,time_rev,verbose=verbose)
            rho_path[0,:,:,i_exc] = skw_rho.interp_kpts(kpoints_path).eigens

            # interpolate omega along the k-path
            skw_omega = SkwInterpolator(lpratio,ibz_kpoints,ibz_omega[na,:,:,i_exc],fermie,nelect,cell,symrel,time_rev,verbose=verbose)
            omega_path[0,:,:,i_exc] = skw_omega.interp_kpts(kpoints_path).eigens

        # interpolate energies
        skw_energie = SkwInterpolator(lpratio,ibz_kpoints,ibz_energies[na,:,:],fermie,nelect,cell,symrel,time_rev,verbose=verbose)
        energies_path = skw_energie.interp_kpts(kpoints_path).eigens

        top_valence_band = np.max(energies_path[0,:,0:self.nvbands])
        omega_path    = omega_path - top_valence_band
        energies_path = energies_path - top_valence_band

        import matplotlib.pyplot as plt

        # I(k,omega_band)
        Intensity = np.zeros([n_omegas,nkpoints_path]) 
         
        for i_exc in range(n_excitons):
            for i_o in range(n_omegas):
                for i_k in range(nkpoints_path):
                    for i_v in range(self.nvbands):
                        delta = 1.0/( omega_band[i_o] - omega_path[0, i_k, i_v, i_exc] + Im*omega_width ) # check this
                        Intensity[i_o,i_k] += rho_path[0, i_k, i_v, i_exc]*delta.imag

        X, Y = np.meshgrid(distances, omega_band)
        import matplotlib.pyplot as plt

        # Plot I(k,w)
        plt.pcolor(X, Y, Intensity,cmap=cmap_name,shading='auto')


        # Plot Excitonic Energies
        #for i_exc in range(n_excitons):
        #    for i_v in range(self.nvbands):
        #        plt.plot(distances,omega_path[0,:,i_v,i_exc],color='white',lw=0.5)

        # Plot Valence Band Energies
        #for i_b in range(energies_path.shape[2]):
        for i_b in range(self.nvbands):
            plt.plot(distances,energies_path[0,:,i_b],lw=1.0,color='white')
        for i_b in range(self.ncbands):
            plt.plot(distances,energies_path[0,:,i_b+self.nvbands]+scissor,lw=1.0,color='white')
            #plt.plot(distances,energies_path[0,:,i_b+9],lw=0.5,color='r')

        plt.xlim((distances[0],distances[-1]))
        plt.ylim((omega_1,omega_2-omega_width))

        #plt.axhline(np.max(energies_path[0,:,0:self.nvbands]),c='white')
        for kpoint, klabel, distance in path:
            plt.axvline(distance,c='w')
        plt.xticks(path.distances,path.klabels)
        plt.show()

        #create band-structure object
        #exc_bands = YambopyBandStructure(energies[0],kpoints_path,kpath=path,weights=exc_weights[0],size=size,**kwargs)
        #exc_bands.set_fermi(self.nvbands)
        #exit()
        #return exc_bands
        return 

    def get_exciton_weights(self,excitons):
        """get weight of state in each band"""
        weights = np.zeros([self.nkpoints,self.mband])
        for exciton in excitons:
            #get the eigenstate
            eivec = self.eigenvectors[exciton-1]

            #add weights
            sum_weights = 0
            for t,kcv in enumerate(self.table):
                k,c,v = kcv[0:3]-1
                this_weight = abs2(eivec[t])
                weights[k,c] += this_weight
                weights[k,v] += this_weight
                sum_weights += this_weight
            if abs(sum_weights - 1) > 1e-3: raise ValueError('Excitonic weights does not sum to 1 but to %lf.'%sum_weights)

        return weights
    
    def get_exciton_total_weights(self,excitons):
        """get weight of state in each band"""
        total_weights = np.zeros(self.nkpoints)
        for exciton in excitons:
            #get the eigenstate
            eivec = self.eigenvectors[exciton-1]
            #add weights
            sum_weights = 0
            for t,kcv in enumerate(self.table):
#                k,c,v = kcv[0:3]
                k = kcv[0]
                total_weights[k-1] += abs2(eivec[t])
            if abs(sum(total_weights) - 1) > 1e-3: raise ValueError('Excitonic weights does not sum to 1 but to %lf.'%sum_weights)
 
        return total_weights

    def get_exciton_transitions(self,excitons):
        """get weight of state in each band"""
        # Double check the part of the array w_k_v_to_c
        # We should comment more this part
        #weights = np.zeros([self.nkpoints,self.mband])
        w_k_v_to_c = np.zeros([self.nkpoints,self.nvbands,self.ncbands])
        v_min = self.unique_vbands[0]
        c_min = self.unique_cbands[0]
        for exciton in excitons:
            #get the eigenstate
            eivec = self.eigenvectors[exciton-1]
            #add weights
            #sum_weights = 0
            for t,kcv in enumerate(self.table):
                k,c,v = kcv-1                             
                #k,v,c = kcv-1                 # bug?? Double-check
                this_weight = abs2(eivec[t])
                w_k_v_to_c[k,v-v_min,c-c_min] = this_weight   # new
            #if abs(sum_weights - 1) > 1e-3: raise ValueError('Excitonic weights does not sum to 1 but to %lf.'%sum_weights)
 
        #return weights, w_k_v_to_c
        return w_k_v_to_c

    def get_exciton_2D(self,excitons,f=None):
        """get data of the exciton in 2D"""
        weights = self.get_exciton_weights(excitons)
        #sum all the bands
        weights_bz_sum = np.sum(weights,axis=1)
        if f: weights_bz_sum = f(weights_bz_sum)

        kmesh_full, kmesh_idx = replicate_red_kmesh(self.lattice.red_kpoints,repx=range(-1,2),repy=range(-1,2))
        x,y = red_car(kmesh_full,self.lattice.rlat)[:,:2].T
        weights_bz_sum = weights_bz_sum[kmesh_idx]
        return x,y,weights_bz_sum

    def get_exciton_2D_spin_pol(self,excitons,f=None):
        """get data of the exciton in 2D for spin polarized calculations"""
        weights_up, weights_dw = self.get_exciton_weights_spin_pol(excitons)

        #sum all the bands
        weights_bz_sum_up = np.sum(weights_up,axis=1)
        weights_bz_sum_dw = np.sum(weights_dw,axis=1)

        if f: weights_bz_sum_up = f(weights_bz_sum_up)
        if f: weights_bz_sum_dw = f(weights_bz_sum_dw)

        kmesh_full, kmesh_idx = replicate_red_kmesh(self.lattice.red_kpoints,repx=range(-1,2),repy=range(-1,2))
        x,y = red_car(kmesh_full,self.lattice.rlat)[:,:2].T
        weights_bz_sum_up = weights_bz_sum_up[kmesh_idx]
        weights_bz_sum_dw = weights_bz_sum_dw[kmesh_idx]

        return x,y,weights_bz_sum_up,weights_bz_sum_dw
 
 
    def plot_exciton_2D_ax(self,ax,excitons,f=None,mode='hexagon',limfactor=0.8,spin_pol=None,**kwargs):
        """
        Plot the exciton weights in a 2D Brillouin zone
       
           Arguments:
            excitons -> list of exciton indexes to plot
            f -> function to apply to the exciton weights. Ex. f=log will compute the 
                 log of th weight to enhance the small contributions
            mode -> possible values are 'hexagon'/'square' to use hexagons/squares as markers for the 
                    weights plot and 'rbf' to interpolate the weights using radial basis functions.
            limfactor -> factor of the lattice parameter to choose the limits of the plot 
            scale -> size of the markers
        """
        if spin_pol is not None: print('Plotting exciton mad in 2D axis for spin polarization: %s' % spin_pol)

        if spin_pol is not None:
           x,y,weights_bz_sum_up,weights_bz_sum_dw = self.get_exciton_2D_spin_pol(excitons,f=f)
        else:
           x,y,weights_bz_sum = self.get_exciton_2D(excitons,f=f)

        weights_bz_sum=weights_bz_sum/np.max(weights_bz_sum)
        
        #filter points outside of area
        lim = np.max(self.lattice.rlat)*limfactor
        dlim = lim*1.1
        if spin_pol is not None:
           filtered_weights_up = [[xi,yi,di] for xi,yi,di in zip(x,y,weights_bz_sum_up) if -dlim<xi and xi<dlim and -dlim<yi and yi<dlim]
           filtered_weights_dw = [[xi,yi,di] for xi,yi,di in zip(x,y,weights_bz_sum_dw) if -dlim<xi and xi<dlim and -dlim<yi and yi<dlim]
           x,y,weights_bz_sum_up = np.array(filtered_weights_up).T
           x,y,weights_bz_sum_dw = np.array(filtered_weights_dw).T
        else:
           filtered_weights = [[xi,yi,di] for xi,yi,di in zip(x,y,weights_bz_sum) if -dlim<xi and xi<dlim and -dlim<yi and yi<dlim]
           x,y,weights_bz_sum = np.array(filtered_weights).T
        # Add contours of BZ
        ax.add_patch(BZ_Wigner_Seitz(self.lattice))

        #plotting
        if mode == 'hexagon': 
            scale = kwargs.pop('scale',1)
            if spin_pol=='up':
               s=ax.scatter(x,y,s=scale,marker='H',c=weights_bz_sum_up,rasterized=True,**kwargs)
            elif spin_pol=='dw':
               s=ax.scatter(x,y,s=scale,marker='H',c=weights_bz_sum_dw,rasterized=True,**kwargs)
            else:
               s=ax.scatter(x,y,s=scale,marker='H',c=weights_bz_sum,rasterized=True,**kwargs)
            ax.set_xlim(-lim,lim)
            ax.set_ylim(-lim,lim)
        elif mode == 'square': 
            scale = kwargs.pop('scale',1)
            if spin_pol=='up':
               s=ax.scatter(x,y,s=scale,marker='s',c=weights_bz_sum_up,rasterized=True,**kwargs)
            elif spin_pol=='dw':
               s=ax.scatter(x,y,s=scale,marker='s',c=weights_bz_sum_dw,rasterized=True,**kwargs)
            else:
               s=ax.scatter(x,y,s=scale,marker='s',c=weights_bz_sum,rasterized=True,**kwargs)
            ax.set_xlim(-lim,lim)
            ax.set_ylim(-lim,lim)
        elif mode == 'rbf':
            from scipy.interpolate import Rbf
            npts = kwargs.pop('npts',100)
            interp_method = kwargs.pop('interp_method','bicubic')
            if spin_pol=='up':
               rbfi = Rbf(x,y,weights_bz_sum_up,function='linear')
               x = y = np.linspace(-lim,lim,npts)
               weights_bz_sum_up = np.zeros([npts,npts])
            elif spin_pol=='dw':
               rbfi = Rbf(x,y,weights_bz_sum_dw,function='linear')
               x = y = np.linspace(-lim,lim,npts)
               weights_bz_sum_dw = np.zeros([npts,npts])
            else:
               rbfi = Rbf(x,y,weights_bz_sum,function='linear')
               x = y = np.linspace(-lim,lim,npts)
               weights_bz_sum = np.zeros([npts,npts])

            for col in range(npts):
                if spin_pol=='up':
                   weights_bz_sum_up[:,col] = rbfi(x,np.ones_like(x)*y[col])
                elif spin_pol=='dw':
                   weights_bz_sum_dw[:,col] = rbfi(x,np.ones_like(x)*y[col])
                else:
                   weights_bz_sum[:,col] = rbfi(x,np.ones_like(x)*y[col])
            # NB we have to take the transpose of the imshow data to get the correct plot
            if spin_pol=='up':
               s=ax.imshow(weights_bz_sum_up.T,interpolation=interp_method,extent=[-lim,lim,-lim,lim])
            elif spin_pol=='dw':
               s=ax.imshow(weights_bz_sum_dw.T,interpolation=interp_method,extent=[-lim,lim,-lim,lim])
            else:
               s=ax.imshow(weights_bz_sum.T,interpolation=interp_method,extent=[-lim,lim,-lim,lim])
        title = kwargs.pop('title',str(excitons))

        ax.set_title(title)
        ax.set_aspect('equal')
        ax.set_xticks([])
        ax.set_yticks([])
       
        return ax,s

    def get_exciton_3D(self,excitons,f=None):
        """get data of the exciton in 2D"""
        weights = self.get_exciton_weights(excitons)
        #sum all the bands
        weights_bz_sum = np.sum(weights,axis=1)
        if f: weights_bz_sum = f(weights_bz_sum)

        kmesh_full, kmesh_idx = replicate_red_kmesh(self.lattice.red_kpoints,repx=range(-1,2),repy=range(-1,2))
        x,y,z = red_car(kmesh_full,self.lattice.rlat)[:,:3].T
        weights_bz_sum = weights_bz_sum[kmesh_idx]
        return x,y,z,weights_bz_sum
 
    def plot_exciton_3D_ax(self,ax,excitons,f=None,mode='hexagon',limfactor=0.8,**kwargs):
        """
        Plot the exciton weights in a 3D Brillouin zone
       
           Arguments:
            excitons -> list of exciton indexes to plot
            f -> function to apply to the exciton weights. Ex. f=log will compute the 
                 log of th weight to enhance the small contributions
            mode -> possible values are 'hexagon' to use hexagons as markers for the 
                    weights plot and 'rbf' to interpolate the weights using radial basis functions.
            limfactor -> factor of the lattice parameter to choose the limits of the plot 
            scale -> size of the markers
        """
        x,y,z,weights_bz_sum = self.get_exciton_3D(excitons,f=f)
        print(x,y,z,weights_bz_sum)
        exit()

        #filter points outside of area
        lim = np.max(self.lattice.rlat)*limfactor
        dlim = lim*1.1
        filtered_weights = [[xi,yi,di] for xi,yi,di in zip(x,y,weights_bz_sum) if -dlim<xi and xi<dlim and -dlim<yi and yi<dlim]
        x,y,z,weights_bz_sum = np.array(filtered_weights).T

        #plotting
        if mode == 'hexagon': 
            scale = kwargs.pop('scale',1)
            ax.scatter(x,y,s=scale,marker='H',c=weights_bz_sum,rasterized=True,**kwargs)
            ax.set_xlim(-lim,lim)
            ax.set_ylim(-lim,lim)
        elif mode == 'square': 
            scale = kwargs.pop('scale',1)
            ax.scatter(x,y,s=scale,marker='s',c=weights_bz_sum,rasterized=True,**kwargs)
            ax.set_xlim(-lim,lim)
            ax.set_ylim(-lim,lim)
        elif mode == 'rbf':
            from scipy.interpolate import Rbf
            npts = kwargs.pop('npts',100)
            interp_method = kwargs.pop('interp_method','bicubic')
            rbfi = Rbf(x,y,weights_bz_sum,function='linear')
            x = y = np.linspace(-lim,lim,npts)
            weights_bz_sum = np.zeros([npts,npts])
            for col in range(npts):
                weights_bz_sum[:,col] = rbfi(x,np.ones_like(x)*y[col])
            # NB we have to take the transpose of the imshow data to get the correct plot
            ax.imshow(weights_bz_sum.T,interpolation=interp_method,extent=[-lim,lim,-lim,lim])
        title = kwargs.pop('title',str(excitons))
        
        ax.set_title(title)
        ax.set_aspect('equal')
        ax.set_xticks([])
        ax.set_yticks([])
        ax.add_patch(BZ_Wigner_Seitz(self.lattice))
        return ax

    def plot_nbrightest_2D(self,emin=0,emax=10,estep=0.001,broad=0.1,
                           mode='rbf',scale=3,nrows=2,ncols=2,eps=1e-5):
        """
        Create a plot with chi and vertical bars for the brightest excitons
        Also plot the 2D wavefunctions of the brightest excitons.

          Arguments:
            emin,emax -> minimum and maximum energy range to plot chi
            estep -> energy step to plot chi
            broad -> broadening of the exciton peaks
            mode -> possible values are 'hexagon' to use hexagons as markers for the 
                    weights plot and 'rbf' to interpolate the weights using radial basis functions.
            scale -> size of the markers
            nrows,ncols -> number of rows and colums for the 2D plots (default: 2x2)
            eps -> threshold to find degenerate states
        """
        import matplotlib.pyplot as plt
        figexc = plt.figure()
        n_brightest = nrows*ncols
        figchi = self.plot_chi(emin=emin,emax=emax,estep=estep,broad=broad,n_brightest=n_brightest,show=False)
        #plot vertical bar on the brightest excitons
        exc_e,exc_i = self.get_sorted()
        sorted_exc = sorted(exc_i[:n_brightest],key = lambda x: x[1])
        for n,(i,idx) in enumerate(sorted_exc):
            ax = figexc.add_subplot(nrows,ncols,n+1)
            excitons = self.get_degenerate(idx,eps)
            self.plot_exciton_2D_ax(ax,excitons,scale=scale,mode=mode)
        return figchi,figexc

    def get_exciton_bs(self,energies_db,path,excitons,size=1,f=None,debug=False):
        """
        Get a YambopyBandstructure object with the exciton band-structure
        
            Arguments:
            ax          -> axis extance of matplotlib to add the plot to
            lattice     -> Lattice database
            energies_db -> Energies database, can be either ElectronsDB or QPDB
            path        -> Path in the brillouin zone
        """
        from qepy.lattice import Path
        if not isinstance(path,Path): 
            raise ValueError('Path argument must be a instance of Path. Got %s instead'%type(path))
    
        if self.spin_pol=='no':
            bands_kpoints, exc_energies, exc_weights, path_car = self.exciton_bs(energies_db, path, excitons, debug)
            exc_energies = exc_energies[:,self.start_band:self.mband]
            exc_weights  = exc_weights[:,self.start_band:self.mband]
        elif self.spin_pol=='pol':
            bands_kpoints, exc_energies, exc_weights, path_car = self.exciton_bs(energies_db, path, excitons, debug)
            exc_energies = exc_energies[:,self.start_band:self.mband]
            exc_weights  = exc_weights[:,self.start_band:self.mband]

        if f: exc_weights = f(exc_weights)
        size *= 1.0/np.max(exc_weights)
        ybs = YambopyBandStructure(exc_energies, bands_kpoints, weights=exc_weights, kpath=path_car, size=size)
        return ybs

<<<<<<< HEAD
    def get_magnon_bs(self,energies_db,path,excitons,size=1,space='bands',f=None,debug=False):
        #UNDER DEVELOPMENT
        """
        Get a YambopyBandstructure object with the exciton band-structure
        
            Arguments:
            ax          -> axis extance of matplotlib to add the plot to
            lattice     -> Lattice database
            energies_db -> Energies database, can be either a SaveDB or QPDB
            path        -> Path in the brillouin zone

            FP: to be moved in a separate class

            TO BE IMPLEMENTED
        """
        from qepy.lattice import Path
        if not isinstance(path,Path): 
            raise ValueError('Path argument must be a instance of Path. Got %s instead'%type(path))
    
        if space == 'bands':
            bands_kpoints, energies, weights = self.magnon_bs(energies_db, path.kpoints, excitons, debug)
            nkpoints = len(bands_kpoints)
            plot_energies = energies[:,self.start_band:self.mband]
            plot_weights  = weights[:,self.start_band:self.mband]
        else:
            raise NotImplementedError('TODO')
            eh_size = len(self.unique_vbands)*len(self.unique_cbands)
            nkpoints = len(bands_kpoints)
            plot_energies = np.zeros([nkpoints,eh_size])
            plot_weights = np.zeros([nkpoints,eh_size])
            for eh,(v,c) in enumerate(product(self.unique_vbands,self.unique_cbands)):
                plot_energies[:,eh] = energies[:,c]-energies[:,v]
                plot_weights[:,eh] = weights[:,c] 

        if f: plot_weights = f(plot_weights)
        size *= 1.0/np.max(plot_weights)
        ybs = YambopyBandStructure(plot_energies, bands_kpoints, weights=plot_weights, kpath=path, size=size)
        return ybs

=======
>>>>>>> cb584dc2
    def plot_exciton_bs_ax(self,ax,energies_db,path,excitons,size=1,space='bands',f=None,debug=None):
        ybs = self.get_exciton_bs(energies_db,path,excitons,size=size,space=space,f=f,debug=debug)
        return ybs.plot_ax(ax) 

    @add_fig_kwargs
    def plot_exciton_bs(self,energies_db,path,excitons,size=1,space='bands',f=None,debug=False,**kwargs):
        import matplotlib.pyplot as plt
        fig = plt.figure()
        ax = fig.add_subplot(1,1,1)
        self.plot_exciton_bs_ax(ax,energies_db,path,excitons,size=size,space=space,f=f,debug=debug)
        return fig

    def interpolate(self,energies,path,excitons,lpratio=5,f=None,verbose=1,size=1,**kwargs):
        """ 
        Interpolate exciton bandstructure using SKW interpolation from Abipy

        FP: the QPDB part needs to be tested
        """

        lat = self.lattice
        
        # These are the weights to be interpolated on top of the band structure
        weights = self.get_exciton_weights(excitons)
        weights = weights[:,self.start_band:self.mband]
        if f: weights = f(weights)
        size *= 1.0/np.max(weights)

        # Now we treat the band structure, which can be:
        ## - ElectronsDB -> DFT values
        ## - QPDB -> GW values
        ## - IBZ or BZ -> with or without symmetries
        use_symmetries = (isinstance(energies,YamboElectronsDB) and not energies.EXPAND) or isinstance(energies,YamboQPDB)
        no_symmetries = (isinstance(energies,YamboElectronsDB) and energies.EXPAND)

        if use_symmetries:
            if isinstance(energies,YamboElectronsDB): eigs = energies.eigenvalues_ibz[0,:,self.start_band:self.mband]
            if isinstance(energies,YamboQPDB):        
                # Pick the same energy range used for the BSE in case the QP energy range is larger
                if   energies.nbands<self.mband-self.start_band:  raise ValueError("[ERROR] QP range less than BSE range!")
                elif energies.nbands==self.mband-self.start_band: eigs = energies.eigenvalues_qp # Assuming exact same range
                else:                                             eigs = energies.eigenvalues_qp[:,self.start_band:self.mband]

            kpoints = car_red(np.array([ k/lat.alat for k in lat.ibz_kpoints ]),lat.rlat) #IBZ reduced kpoints 

            # we need to select the weights in the IBZ
            ibz_weights = np.zeros([lat.ibz_nkpoints,self.mband-self.start_band]) 
            for ik_bz,ik_ibz in enumerate(lat.kpoints_indexes): ibz_weights[ik_ibz] = weights[ik_bz]        
            weights = ibz_weights

            # sym_red are the symmetries of the reciprocal lattice...
            # skw interp wants the symmetries of the direct lattice, so we use sym_rec_red
            # plus, we take the non t-revved ones
            if not lat.mag_syms:
                symrel = [sym for sym,trev in zip(lat.sym_rec_red,lat.time_rev_list) if trev==False ]
                trev_for_interp = lat.time_rev
            # Handle special case of mag_sys + trev (e.g. SOC + ferromagnet, etc)
            elif lat.time_rev:
                symrel = lat.sym_rec_red
                trev_for_interp=False

        elif no_symmetries:
            eigs = energies.eigenvalues[0,:,self.start_band:self.mband]
            kpoints = lat.red_kpoints
            symrel = [np.identity(3)]
            trev_for_interp = False
        else:
            raise ValueError("Energies argument must be an instance of YamboElectronsDB or YamboQPDB. Got %s"%(type(energies)))

        # Additional input parameters for the SKW interpolator
        na = np.newaxis
        cell = (lat.lat, lat.red_atomic_positions, lat.atomic_numbers)
        nelect = 0
        fermie = kwargs.pop('fermie',0)

        # Get dense kpoints along the path (controlled by path.intervals)
        kpoints_path =  path.get_klist()[:,:3]
        
        #interpolate energies
        skw = SkwInterpolator(lpratio,kpoints,eigs[na,:,:],fermie,nelect,cell,symrel,trev_for_interp,verbose=verbose)
        exc_energies = skw.interp_kpts(kpoints_path).eigens

        #interpolate weights
        skw = SkwInterpolator(lpratio,kpoints,weights[na,:,:],fermie,nelect,cell,symrel,trev_for_interp,verbose=verbose)
        exc_weights = skw.interp_kpts(kpoints_path).eigens

        # For the band plot (bandstructure object), we need to switch to cartesian coordinates
        path_car = get_path_car(red_car(path.kpoints,lat.rlat),path)
        kpoints_path = path_car.get_klist()[:,:3]

        #create band-structure object
        exc_bands = YambopyBandStructure(exc_energies[0],kpoints_path,kpath=path_car,weights=exc_weights[0],size=size,**kwargs)
        #shift top v_band to zero
        exc_bands.set_fermi(self.nvbands)

        return exc_bands

    def interpolate_transitions(self,energies,path,excitons,lpratio=5,f=None,size=1,verbose=True,**kwargs):
        """ Interpolate exciton bandstructure using SKW interpolation from Abipy
        """

        if verbose:
            print("This interpolation is provided by the SKW interpolator implemented in Abipy")

        lattice = self.lattice
        cell = (lattice.lat, lattice.red_atomic_positions, lattice.atomic_numbers)
        nelect = 0
        # Here there is something strange...
        fermie = kwargs.pop('fermie',0)
        ##
        if not lattice.mag_syms:
            symrel = [sym for sym,trev in zip(lattice.sym_rec_red,lattice.time_rev_list) if trev==False ]
            trev_for_interp = lattice.time_rev
        # Handle special case of mag_sys + trev (e.g. SOC + ferromagnet, etc)
        elif lattice.time_rev:
            symrel = lattice.sym_rec_red
            trev_for_interp=False

        #vmin, vmax = self.unique_vbands[0], self.unique_vbands[1]
        #cmin, cmax = self.unique_cbands[0], self.unique_cbands[1]

        transitions = self.get_exciton_transitions(excitons)
        transitions = transitions[:,:,:]

        ibz_nkpoints = max(lattice.kpoints_indexes)+1
        kpoints = lattice.red_kpoints

        #map from bz -> ibz:
        ibz_transitions = np.zeros([ibz_nkpoints,self.nvbands,self.ncbands])
        ibz_kpoints = np.zeros([ibz_nkpoints,3])
        for idx_bz,idx_ibz in enumerate(lattice.kpoints_indexes):
            ibz_transitions[idx_ibz,:,:] = transitions[idx_bz,:,:] 
            ibz_kpoints[idx_ibz] = lattice.red_kpoints[idx_bz]

        #get eigenvalues along the path
        if isinstance(energies,YamboElectronsDB):
            ibz_energies = energies.eigenvalues[:,self.start_band:self.mband]
        elif isinstance(energies,YamboQPDB):
            ibz_energies = energies.eigenvalues_qp
        else:
            raise ValueError("Energies argument must be an instance of YamboElectronsDB or YamboQPDB. Got %s"%(type(energies)))

        #interpolate energies
        na = np.newaxis
        skw = SkwInterpolator(lpratio,ibz_kpoints,ibz_energies[na,:,:],fermie,nelect,cell,symrel,trev_for_interp,verbose=verbose)
        kpoints_path = path.get_klist()[:,:3]
        energies = skw.interp_kpts(kpoints_path).eigens
     
        #interpolate transitions
        na = np.newaxis
        skw = SkwInterpolator(lpratio,ibz_kpoints,ibz_transitions[na,:,:],fermie,nelect,cell,symrel,trev_for_interp,verbose=verbose)
        kpoints_path = path.get_klist()[:,:3]
        exc_transitions = skw.interp_kpts(kpoints_path).eigens

        #create band-structure object
        exc_bands = YambopyBandStructure(energies[0],kpoints_path,kpath=path,weights=exc_weights[0],size=size,**kwargs)
        exc_bands.set_fermi(self.nvbands)

        return exc_transitions

    def interpolate_spin(self,energies,spin_proj,path,excitons,lpratio=5,f=None,size=1,verbose=True,**kwargs):
        """ Interpolate exciton bandstructure using SKW interpolation from Abipy
        """

        if verbose:
            print("This interpolation is provided by the SKW interpolator implemented in Abipy")

        lattice = self.lattice
        cell = (lattice.lat, lattice.red_atomic_positions, lattice.atomic_numbers)
        nelect = 0
        # Here there is something strange...

        fermie = kwargs.pop('fermie',0)
        ##
        symrel = [sym for sym,trev in zip(lattice.sym_rec_red,lattice.time_rev_list) if trev==False ]
        time_rev = True
 
        weights = self.get_exciton_weights(excitons)
        weights = weights[:,self.start_band:self.mband]
        if f: weights = f(weights)
        size *= 1.0/np.max(weights)
        ibz_nkpoints = max(lattice.kpoints_indexes)+1
        kpoints = lattice.red_kpoints

        #map from bz -> ibz:
        print("ibz_nkpoints")
        print(ibz_nkpoints)
        print("weights.shape")
        print(weights.shape)
        print(self.unique_vbands)
        print(self.unique_cbands)
        v_1 = self.unique_vbands[ 0]
        v_2 = self.unique_cbands[-1] + 1
        #exit()
        ibz_weights = np.zeros([ibz_nkpoints,self.nbands])
        ibz_kpoints = np.zeros([ibz_nkpoints,3])
        ibz_spin    = np.zeros([ibz_nkpoints,self.nbands])
        for idx_bz,idx_ibz in enumerate(lattice.kpoints_indexes):
            ibz_weights[idx_ibz,:] = weights[idx_bz,:] 
            ibz_kpoints[idx_ibz]   = lattice.red_kpoints[idx_bz]
            ibz_spin[idx_ibz,:]    = spin_proj[idx_bz,v_1:v_2]
        #get eigenvalues along the path
        if isinstance(energies,YamboElectronsDB):
            ibz_energies = energies.eigenvalues[:,self.start_band:self.mband]
        elif isinstance(energies,YamboQPDB):
            ibz_energies = energies.eigenvalues_qp
        else:
            raise ValueError("Energies argument must be an instance of YamboElectronsDB or YamboQPDB. Got %s"%(type(energies)))

        #interpolate energies
        na = np.newaxis
        print("na")
        print(na)
        skw = SkwInterpolator(lpratio,ibz_kpoints,ibz_energies[na,:,:],fermie,nelect,cell,symrel,time_rev,verbose=verbose)
        kpoints_path = path.get_klist()[:,:3]
        energies = skw.interp_kpts(kpoints_path).eigens
     
        #interpolate weights
        na = np.newaxis
        skw = SkwInterpolator(lpratio,ibz_kpoints,ibz_weights[na,:,:],fermie,nelect,cell,symrel,time_rev,verbose=verbose)
        kpoints_path = path.get_klist()[:,:3]
        exc_weights = skw.interp_kpts(kpoints_path).eigens

        #interpolate spin projection
        na = np.newaxis
        print("na")
        print(na)
        skw = SkwInterpolator(lpratio,ibz_kpoints,ibz_spin[na,:,:],fermie,nelect,cell,symrel,time_rev,verbose=verbose)
        kpoints_path = path.get_klist()[:,:3]
        spin_inter   = skw.interp_kpts(kpoints_path).eigens
        print("spin_inter")
        print(spin_inter)

        #create band-structure object
        exc_bands = YambopyBandStructure(energies[0],kpoints_path,kpath=path,weights=exc_weights[0],spin_proj=spin_inter[0],size=size,**kwargs)
        exc_bands.set_fermi(self.nvbands)

        return exc_bands
 
    def get_amplitudes_phases(self,excitons=(0,),repx=list(range(1)),repy=list(range(1)),repz=list(range(1))):
        """ get the excitonic amplitudes and phases
        """
        if self.eigenvectors is None:
            raise ValueError('This database does not contain Excitonic states,'
                             'please re-run the yambo BSE calculation with the WRbsWF option in the input file.')
        if isinstance(excitons, int):
            excitons = (excitons,)
       
        car_kpoints = self.lattice.car_kpoints
        nkpoints = len(car_kpoints)
        print(nkpoints)
        amplitudes = np.zeros([nkpoints])
        phases     = np.zeros([nkpoints],dtype=np.complex64)
        for exciton in excitons:
            #the the eigenstate
            eivec = self.eigenvectors[exciton-1]
           
            total = 0
            for eh,kvc in enumerate(self.table):
                ikbz, v, c = kvc-1
                Acvk = eivec[eh]
                phases[ikbz]     += Acvk
                amplitudes[ikbz] += np.abs(Acvk)

        #replicate kmesh
        red_kmesh,kindx = replicate_red_kmesh(self.lattice.red_kpoints,repx=repx,repy=repy,repz=repz)
        car_kpoints = red_car(red_kmesh,self.lattice.rlat)

        return car_kpoints, amplitudes[kindx], np.angle(phases)[kindx]

    def get_chi(self,emin=0,emax=10,estep=0.01,broad=0.1,q0norm=1e-5, nexcitons='all',spin_degen=2,verbose=0,**kwargs):
        """
        Calculate the BSE dielectric response function
        """
        if nexcitons == 'all': nexcitons = self.nexcitons

        #energy range
        w = np.arange(emin,emax,estep,dtype=np.float32)
        nenergies = len(w)
        
        if verbose:
            print("energy range: %lf -> +%lf -> %lf eV"%(emin,estep,emax))
            print("energy steps: %lf"%nenergies)
            print("broadening: %lf eV"%broad)

        #initialize the susceptibility intensity
        chi = np.zeros_like(w,dtype=np.complex64)

        # Oscillator strengths (residuals)
        EL1 = self.l_residual
        EL2 = self.r_residual

        # Broadening
        if isinstance(broad, float): # fixed broadening
            broad = np.full(nexcitons, broad) 
        elif isinstance(broad, tuple):  # linearly varying broadening
            broad_slope = broad[1] - broad[0]
            min_exciton = np.min(self.eigenvalues.real)
            broad = broad[0] + (self.eigenvalues[:nexcitons].real - min_exciton) * broad_slope

        # Excitonic states
        es = self.eigenvalues[:nexcitons, None]  # (nexcitons, 1)
        broad = broad[:, None]  # (nexcitons, 1)

        # Resonant and antiresonant GF structure
        G1 = -1 / (w - es + broad * I)  # (nexcitons, nenergies)
        G2 = -1 / (-w - es - broad * I)  # (nexcitons, nenergies)

        # chi = sum_s [ |R_s|^2/(w-E+i*eta) + |R_s|^2/(-w-E-i*eta) ]
        chi = np.einsum('s,sn->n', EL1 * EL2, G1 + G2)
        
        #dimensional factors
        try:
            if not self.Qpt=='1': q0norm = 2*np.pi*np.linalg.norm(self.car_qpoint)
        except:
            print("[WARNING] 1/q^2 set to 1 in eps2")
            q0norm=1
        try:
            if self.q_cutoff is not None: q0norm = self.q_cutoff
        except:
            print("[WARNING] 1/q^2 set to 1 in eps2")
            q0norm=1

        d3k_factor = self.lattice.rlat_vol/self.lattice.nkpoints
        cofactor = ha2ev*spin_degen/(2*np.pi)**3 * d3k_factor * (4*np.pi)  / q0norm**2

        chi = 1. + chi*cofactor #We are actually computing the epsilon, not the chi.

        return w,chi
    
    def get_pl(self,dipoles=None,dir=0,emin=0,emax=10,estep=0.01,broad=0.1,q0norm=1e-5, nexcitons='all',spin_degen=2,verbose=0,Boltz_Temp=300,**kwargs):
        """
        Calculate PL_0  using excitonic states
        """
        SPEED_OF_LIGHT    =  137*0.529*27.21/(6.582119569e-16)# finestructureconst * bohr2ang*HartreetoeV/hbar in eVs
        #SPEED_OF_LIGHT = 2.99792458e8
        RL_vol = self.lattice.rlat_vol
        nqbz =1 # For Gamma only calculation this should be ok, not sure to be checked
        # All prefactors should be checked
        pl_prefactor = 32.0*np.pi**3*SPEED_OF_LIGHT*2.0/3.0*RL_vol/nqbz/(2.00*np.pi)**3
        if nexcitons == 'all': nexcitons = self.nexcitons

        #energy range
        w = np.arange(emin,emax,estep,dtype=np.float32)
        nenergies = len(w)
        
        if verbose:
            print("energy range: %lf -> +%lf -> %lf "%(emin,estep,emax))
            print("energy steps: %lf"%nenergies)

        #initialize the susceptibility intensity
        pl = np.zeros([len(w)],dtype=np.complex64)

        if dipoles is None:
            #get dipole
            EL1 = self.l_residual
            EL2 = self.r_residual
        else:
            #calculate exciton-light coupling
            if verbose: print("calculate exciton-light coupling")
            EL1,EL2 = self.project1(dipoles.dipoles[:,dir],nexcitons) 

        if isinstance(broad,float): broad = [broad]*nexcitons

        if isinstance(broad,tuple): 
            broad_slope = broad[1]-broad[0]
            min_exciton = np.min(self.eigenvalues.real)
            broad = [ broad[0]+(es-min_exciton)*broad_slope for es in self.eigenvalues[:nexcitons].real]

        if "gaussian" in broad or "lorentzian" in broad:
            i = broad.find(":")
            if i != -1:
                value, eunit = broad[i+1:].split()
                if eunit == "eV": sigma = float(value)
                else: raise ValueError('Unknown unit %s'%eunit)

            f = gaussian if "gaussian" in broad else lorentzian
            broad = np.zeros([nexcitons])
            for s in range(nexcitons):
                es = self.eigenvalues[s].real
                broad += f(self.eigenvalues.real,es,sigma)
            broad = 0.1*broad/nexcitons

        #iterate over the excitonic states
        for s in range(nexcitons):
            #get exciton energy
            es = self.eigenvalues[s]
            es_0 = self.eigenvalues[0] # first exciton level
            print(es_0)
            pl_0_weight = boltzman_f(es-es_0, Boltz_Temp)
            #calculate the green's functions
            G1 = -1/(   w - es + broad[s]*I)
            G2 = -1/( - w - es - broad[s]*I)

            r = EL1[s]*EL2[s]*pl_0_weight#*pl_prefactor
            pl += r*G1 + r*G2

        #dimensional factors
        if not self.Qpt=='1': q0norm = 2*np.pi*np.linalg.norm(self.car_qpoint)
        if self.q_cutoff is not None: q0norm = self.q_cutoff

        d3k_factor = self.lattice.rlat_vol/self.lattice.nkpoints
        cofactor = ha2ev*spin_degen/(2*np.pi)**3 * d3k_factor * (4*np.pi)  / q0norm**2
        
        pl = 1. + pl*cofactor #We are actually computing the epsilon, not the chi.

        return w,pl

    def plot_chi_ax(self,ax,reim='im',n_brightest=-1,**kwargs):
        """Plot chi on a matplotlib axes"""
        w,chi = self.get_chi(**kwargs)
        #cleanup kwargs variables
        cleanup_vars = ['dipoles','dir','emin','emax','estep','broad',
                        'q0norm','nexcitons','spin_degen','verbose']
        for var in cleanup_vars: kwargs.pop(var,None)
        if 're' in reim: 
            ax.plot(w,chi.real,**kwargs)
            ax.set_ylabel('$Re(\epsilon_2(\omega))$')
        if 'im' in reim:
            ax.plot(w,chi.imag,**kwargs)
            ax.set_ylabel('$Im(\epsilon_2(\omega))$')
        ax.set_xlabel('Energy (eV)')
        #plot vertical bar on the brightest excitons
        if n_brightest>-1:
            exc_e,exc_i = self.get_sorted()
            for i,idx in exc_i[:n_brightest]:
                exciton_energy,idx = exc_e[idx]
                ax.axvline(exciton_energy,c='k')
                ax.text(exciton_energy,0.1,idx,rotation=90)
        return w,chi

    @add_fig_kwargs
    def plot_chi(self,n_brightest=-1,**kwargs):
        """Produce a figure with chi"""
        import matplotlib.pyplot as plt
        fig = plt.figure()
        ax = fig.add_subplot(1,1,1)
        self.plot_chi_ax(ax,n_brightest=n_brightest,**kwargs)
        return fig

    def save_chi(self,filename,**kwargs):
        """Compute chi and dump it to file"""
        w,chi = self.get_chi(**kwargs)
        np.savetxt(filename,np.array([w,chi.imag,chi.real]).T)

    ##########################################
    #  SPIN DEPENDENT PART UNDER DEVELOPMENT #
    ##########################################

    def exciton_bs_spin_pol(self,energies,path,excitons=(0,),debug=False):
        """
        Calculate exciton band-structure
        This function should contains the case of non-polarized calculations.
        Now is a first version
            
            Arguments:
            energies -> can be an instance of YamboElectronsDB or YamboQBDB
            path     -> path in reduced coordinates in which to plot the band structure
            exciton  -> exciton index to plot
            spin     -> ??
        """
        if self.eigenvectors is None:
            raise ValueError('This database does not contain Excitonic states,'
                              'please re-run the yambo BSE calculation with the WRbsWF option in the input file.')
        if isinstance(excitons, int):
            excitons = (excitons,)
        #get full kmesh
        kpoints = self.lattice.red_kpoints
        rlat    = self.lattice.rlat

        rep = list(range(-1,2))
        kpoints_rep, kpoints_idx_rep = replicate_red_kmesh(kpoints,repx=rep,repy=rep,repz=rep)
        band_indexes = get_path(kpoints_rep,rlat,None,path)[1] 
        band_kpoints = kpoints_rep[band_indexes] 
        band_indexes = kpoints_idx_rep[band_indexes]

        if debug:
            for i,k in zip(band_indexes,band_kpoints):
                x,y,z = k
                plt.text(x,y,i) 
            plt.scatter(kpoints_rep[:,0],kpoints_rep[:,1])
            plt.plot(path[:,0],path[:,1],c='r')
            plt.scatter(band_kpoints[:,0],band_kpoints[:,1])
            plt.show()
            exit()

        #get eigenvalues along the path
        if isinstance(energies,YamboElectronsDB):
            #expand eigenvalues to the full brillouin zone
            energies_up = energies.eigenvalues[0,self.lattice.kpoints_indexes]
            energies_dw = energies.eigenvalues[1,self.lattice.kpoints_indexes]
            
        elif isinstance(energies,YamboQPDB):
            #expand the quasiparticle energies to the bull brillouin zone
            # Check this is OK
            # To-do
            print('todo')
            print(energies.eigenvalues_qp[self.lattice.kpoints_indexes].shape)
            pad_energies_up = energies.eigenvalues_qp[self.lattice.kpoints_indexes,:,0]
            pad_energies_dw = energies.eigenvalues_qp[self.lattice.kpoints_indexes,:,1]
            print(energies.max_band)
            min_band = energies.min_band       # check this
            print(pad_energies_up.shape)
            print(pad_energies_dw.shape)
            nkpoints, nbands = pad_energies_up.shape
            #exit()
            #pad_energies = energies.eigenvalues_qp[self.lattice.kpoints_indexes]
            #min_band = energies.min_band       # check this
            #nkpoints, nbands = pad_energies.shape
            energies_up = np.zeros([nkpoints,energies.max_band])
            energies_dw = np.zeros([nkpoints,energies.max_band])
            energies_up[:,min_band-1:] = pad_energies_up 
            energies_dw[:,min_band-1:] = pad_energies_dw
        else:
            raise ValueError("Energies argument must be an instance of YamboElectronsDB or YamboQPDB. Got %s"%(type(energies)))

        energies_up, energies_dw = energies_up[band_indexes],energies_dw[band_indexes]

        weights_up, weights_dw = self.get_exciton_weights_spin_pol(excitons)      
        weights_up, weights_dw = weights_up[band_indexes], weights_dw[band_indexes]

        #make top valence band to be zero
        fermi_level = max([ max(energies_up[:,max(self.unique_vbands)]), max(energies_dw[:,max(self.unique_vbands)] ) ])
        energies_up -= fermi_level  
        energies_dw -= fermi_level  
        
        return np.array(band_kpoints), energies_up, energies_dw, weights_up, weights_dw

    def get_exciton_bs_spin_pol(self,energies_db,path,excitons,size_up=1,size_dw=1,space='bands',f=None,debug=False):
        """
        Get a YambopyBandstructure object with the exciton band-structure SPIN POLARIZED
        
            Arguments:
            ax          -> axis extance of matplotlib to add the plot to
            lattice     -> Lattice database
            energies_db -> Energies database, can be either a SaveDB or QPDB
            path        -> Path in the brillouin zone
        """
        from qepy.lattice import Path
        if not isinstance(path,Path): 
            raise ValueError('Path argument must be a instance of Path. Got %s instead'%type(path))
        if space == 'bands':
            if self.spin_pol=='pol':
               bands_kpoints, energies_up, energies_dw, weights_up, weights_dw = self.exciton_bs_spin_pol(energies_db, path.kpoints, excitons, debug)
               nkpoints = len(bands_kpoints)
               plot_energies_up = energies_up[:,self.start_band:self.mband]
               plot_energies_dw = energies_dw[:,self.start_band:self.mband]
               plot_weights_up  = weights_up[:,self.start_band:self.mband]
               plot_weights_dw  = weights_dw[:,self.start_band:self.mband]
        else:
            raise NotImplementedError('TODO')
            eh_size = len(self.unique_vbands)*len(self.unique_cbands)
            nkpoints = len(bands_kpoints)
            plot_energies = np.zeros([nkpoints,eh_size])
            plot_weights = np.zeros([nkpoints,eh_size])
            for eh,(v,c) in enumerate(product(self.unique_vbands,self.unique_cbands)):
                plot_energies[:,eh] = energies[:,c]-energies[:,v]
                plot_weights[:,eh] = weights[:,c] 

        
        if f: plot_weights_up, plot_weights_dw = f(plot_weights_up), f(plot_weights_dw)
        size_plot_up = 100.0 # 1.0/np.max(plot_weights_up)*100.0
        size_plot_dw = 100.0 # 1.0/np.max(plot_weights_dw)*100.0
        ybs_up = YambopyBandStructure(plot_energies_up, bands_kpoints, weights=plot_weights_up, kpath=path, size=size_plot_up)
        ybs_dw = YambopyBandStructure(plot_energies_dw, bands_kpoints, weights=plot_weights_dw, kpath=path, size=size_plot_dw)
        
        #from numpy import arange
        #x = arange(nkpoints)
        #import matplotlib.pyplot as plt
        #for ib1 in range(17):
        #    plt.plot(x,plot_energies_up[:,ib1],'r--')
        #    plt.scatter(x,plot_energies_up[:,ib1],s=plot_weights_up[:,ib1]*size_up*1000,c='red')
        #for ib1 in range(17):
        #    plt.plot(x,plot_energies_dw[:,ib1],'b--')
        #    plt.scatter(x,plot_energies_dw[:,ib1],s=plot_weights_dw[:,ib1]*size_dw*1000,c='blue')
        #plt.show()
        #exit()

        return ybs_up, ybs_dw

    def get_exciton_weights_spin_pol(self,excitons):
    
        """get weight of state in each band for spin-polarized case"""
        table_up, table_dw, table_updw = [] , [], []
        for t,kcv in enumerate(self.table):
            k,c,v,c_s,v_s = kcv-1   # We substract 1 to be consistent with python numbering of arrays
            if c_s == 0 and v_s == 0:
               table_up.append(np.array(kcv[0:3]))
            if c_s == 1 and v_s == 1:
               table_dw.append(np.array(kcv[0:3]))
            if c_s == 1 and v_s == 0:
               table_updw.append(np.array(kcv[0:3]))
        table_up=np.array(table_up)
        table_dw=np.array(table_dw)
        table_updw=np.array(table_updw)

        self.unique_vbands_up = np.unique(table_up[:,1]-1)
        self.unique_cbands_up = np.unique(table_up[:,2]-1)
        self.unique_vbands_dw = np.unique(table_dw[:,1]-1)
        self.unique_cbands_dw = np.unique(table_dw[:,2]-1)
        self.mband_up = max(self.unique_cbands_up) + 1
        self.mband_dw = max(self.unique_cbands_dw) + 1
        self.start_band_up = min(self.unique_vbands_up)
        self.start_band_dw = min(self.unique_vbands_dw)

        weights_up = np.zeros([self.nkpoints,self.mband_up])
        weights_dw = np.zeros([self.nkpoints,self.mband_dw])
        
        for exciton in excitons:
            #get the eigenstate
            eivec = self.eigenvectors[exciton-1]
            #add weights
            sum_weights = 0
            for t,kcv in enumerate(self.table):
                k,c,v,c_s,v_s = kcv-1   # We substract 1 to be consistent with python numbering of arrays
                this_weight = abs2(eivec[t])
                if c_s == 0 and v_s == 0:
                   weights_up[k,c] += this_weight
                   weights_up[k,v] += this_weight
                elif c_s == 1 and v_s == 1: 
                   weights_dw[k,c] += this_weight
                   weights_dw[k,v] += this_weight
                sum_weights += this_weight
            if abs(sum_weights - 1) > 1e-3: raise ValueError('Excitonic weights does not sum to 1 but to %lf.'%sum_weights)
 
        return weights_up, weights_dw

    def interpolate_spin_pol(self,energies,path,excitons,lpratio=5,f=None,size_up=1.0,size_dw=1.0,verbose=True,**kwargs):
        """ Interpolate exciton bandstructure using SKW interpolation from
        Abipy and SPIN-POLARIZED CALCULATIONS
        """

        if verbose:
            print("This interpolation is provided by the SKW interpolator implemented in Abipy")

        lattice = self.lattice
        cell = (lattice.lat, lattice.red_atomic_positions, lattice.atomic_numbers)
        nelect = 0
        # Here there is something strange...

        fermie = kwargs.pop('fermie',0)
        ##
        symrel = [sym for sym,trev in zip(lattice.sym_rec_red,lattice.time_rev_list) if trev==False ]
        time_rev = True
 
        weights_up, weights_dw = self.get_exciton_weights_spin_pol(excitons)

        weights_up = weights_up[:,self.start_band_up:self.mband_up]
        weights_dw = weights_dw[:,self.start_band_dw:self.mband_dw]

        if f: weights_up, weights_dw = f(weights_up), f(weights_dw)

        size_up *= 1.0/np.max(weights_up)
        size_dw *= 1.0/np.max(weights_dw)

        ibz_nkpoints = max(lattice.kpoints_indexes)+1
        kpoints = lattice.red_kpoints

        #map from bz -> ibz:
        # bug here? it is self.mband, but why?
        ibz_weights_up = np.zeros([ibz_nkpoints,self.mband_up-self.start_band_up]) 
        ibz_weights_dw = np.zeros([ibz_nkpoints,self.mband_dw-self.start_band_dw]) 
        
        ibz_kpoints = np.zeros([ibz_nkpoints,3])
        print(self.mband_up,self.start_band_up)
        print(ibz_weights_up.shape)
        print(weights_up.shape)
        print(lattice.kpoints_indexes)
        print('just before error')
        for idx_bz,idx_ibz in enumerate(lattice.kpoints_indexes):
            print(weights_up[idx_bz,:])
            ibz_weights_up[idx_ibz,:], ibz_weights_dw[idx_ibz,:]= weights_up[idx_bz,:], weights_dw[idx_bz,:] 
            ibz_kpoints[idx_ibz] = lattice.red_kpoints[idx_bz]

        #get eigenvalues along the path
        # DFT values from SAVE
        if isinstance(energies,YamboElectronsDB):
            ibz_energies_up = energies.eigenvalues[0,:,self.start_band:self.mband] # spin-up channel
            ibz_energies_dw = energies.eigenvalues[1,:,self.start_band:self.mband] # spin-dw channel
            ibz_kpoints_qp  = ibz_kpoints
        # GW values from ndb.QP
        elif isinstance(energies,YamboQPDB):
            ibz_nkpoints_gw=len(energies.kpoints_iku)
            if not ibz_nkpoints == ibz_nkpoints_gw :
               print('GW and BSE k-grid are differents!')
               kpoints_gw_iku = energies.kpoints_iku
               kpoints_gw_car = np.array([ k/lattice.alat for k in kpoints_gw_iku ])
               kpoints_gw_red = car_red( kpoints_gw_car,lattice.rlat)
               ibz_kpoints_qp = kpoints_gw_red
            else:
               ibz_kpoints_qp = ibz_kpoints
            pad_energies_up = energies.eigenvalues_qp[:,:,0]
            pad_energies_dw = energies.eigenvalues_qp[:,:,1]
            min_band = energies.min_band
            nkpoints, nbands = pad_energies_up.shape

            ibz_energies_up = pad_energies_up 
            ibz_energies_dw = pad_energies_dw
            #print('ibz',ibz_energies_up.shape)
        else:
            raise ValueError("Energies argument must be an instance of YamboElectronsDB or YamboQPDB. Got %s"%(type(energies)))

        #interpolate energies
        na = np.newaxis

        skw_up = SkwInterpolator(lpratio,ibz_kpoints_qp,ibz_energies_up[na,:,:],fermie,nelect,cell,symrel,time_rev,verbose=verbose)
        skw_dw = SkwInterpolator(lpratio,ibz_kpoints_qp,ibz_energies_dw[na,:,:],fermie,nelect,cell,symrel,time_rev,verbose=verbose)
        kpoints_path = path.get_klist()[:,:3]
        energies_up = skw_up.interp_kpts(kpoints_path).eigens
        energies_dw = skw_dw.interp_kpts(kpoints_path).eigens
     
        #interpolate weights
        na = np.newaxis
        skw_up = SkwInterpolator(lpratio,ibz_kpoints,ibz_weights_up[na,:,:],fermie,nelect,cell,symrel,time_rev,verbose=verbose)
        skw_dw = SkwInterpolator(lpratio,ibz_kpoints,ibz_weights_dw[na,:,:],fermie,nelect,cell,symrel,time_rev,verbose=verbose)
        kpoints_path = path.get_klist()[:,:3]
        exc_weights_up = skw_up.interp_kpts(kpoints_path).eigens
        exc_weights_dw = skw_dw.interp_kpts(kpoints_path).eigens

        # Find and set the up-dw Fermi energy to zero
        self.nvbands_up = len(self.unique_vbands_up)
        self.nvbands_dw = len(self.unique_vbands_dw)
        fermi_up_dw = max([max(energies_up[0][:,self.nvbands_up-1]), max(energies_dw[0][:,self.nvbands_dw-1])])

        #create band-structure object
        exc_bands_up = YambopyBandStructure(energies_up[0],kpoints_path,kpath=path,fermie=fermi_up_dw,weights=exc_weights_up[0],size=size_up,**kwargs)
        exc_bands_dw = YambopyBandStructure(energies_dw[0],kpoints_path,kpath=path,fermie=fermi_up_dw,weights=exc_weights_dw[0],size=size_dw,**kwargs)

        return exc_bands_up, exc_bands_dw

    ##############################################
    #  END SPIN DEPENDENT PART UNDER DEVELOPMENT #
    ##############################################

    def get_string(self,mark="="):
        lines = []; app = lines.append
        app( marquee(self.__class__.__name__,mark=mark) )
        app( "BSE solved at Q:            %s"%self.Qpt )
        app( "number of excitons:         %d"%self.nexcitons )
        if self.table is not None: 
            app( "number of transitions:      %d"%self.ntransitions )
            app( "number of kpoints:          %d"%self.nkpoints  )
            app( "number of valence bands:    %d"%self.nvbands )
            app( "number of conduction bands: %d"%self.ncbands )
        return '\n'.join(lines)
    
    def __str__(self):
        return self.get_string()<|MERGE_RESOLUTION|>--- conflicted
+++ resolved
@@ -973,7 +973,6 @@
         ybs = YambopyBandStructure(exc_energies, bands_kpoints, weights=exc_weights, kpath=path_car, size=size)
         return ybs
 
-<<<<<<< HEAD
     def get_magnon_bs(self,energies_db,path,excitons,size=1,space='bands',f=None,debug=False):
         #UNDER DEVELOPMENT
         """
@@ -1012,9 +1011,7 @@
         size *= 1.0/np.max(plot_weights)
         ybs = YambopyBandStructure(plot_energies, bands_kpoints, weights=plot_weights, kpath=path, size=size)
         return ybs
-
-=======
->>>>>>> cb584dc2
+      
     def plot_exciton_bs_ax(self,ax,energies_db,path,excitons,size=1,space='bands',f=None,debug=None):
         ybs = self.get_exciton_bs(energies_db,path,excitons,size=size,space=space,f=f,debug=debug)
         return ybs.plot_ax(ax) 
