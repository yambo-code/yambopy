--- conflicted
+++ resolved
@@ -66,16 +66,11 @@
             transitions_v_to_c[(v,c)].append((k,eh))
 
         #make an array 
-<<<<<<< HEAD
-        for t,v in list(transitions_v_to_c.items()):
-            transitions_v_to_c[t] = np.array(v)
-=======
         for t,v in transitions_v_to_c.items():
             if len(np.array(v)):
                 transitions_v_to_c[t] = np.array(v)
             else:
                 del transitions_v_to_c[t]
->>>>>>> 68596cde
 
         self.transitions_v_to_c = transitions_v_to_c 
         self.nexcitons    = len(self.eigenvalues)
@@ -203,12 +198,8 @@
             #get the eigenstate
             eivec = self.eigenvectors[exciton-1]
 
-<<<<<<< HEAD
-            for t,transitions in list(self.transitions_v_to_c.items()):
-=======
             #add weights
             for t,transitions in self.transitions_v_to_c.items():
->>>>>>> 68596cde
                 c,v = t
                 iks, ehs = transitions.T
                 weights[iks,c] += abs2(eivec[ehs])
@@ -309,11 +300,6 @@
         #initialize the susceptibility intensity
         chi = np.zeros([len(w)],dtype=np.complex64)
 
-<<<<<<< HEAD
-        #calculate exciton-light coupling
-        print("calculate exciton-light coupling")
-        EL1,EL2 = self.project1(dipoles.dipoles[:,dir],nexcitons) 
-=======
         if dipoles is None:
             #get dipole
             EL1 = self.l_residual
@@ -322,7 +308,6 @@
             #calculate exciton-light coupling
             print "calculate exciton-light coupling"
             EL1,EL2 = self.project1(dipoles.dipoles[:,dir],nexcitons) 
->>>>>>> 68596cde
 
 
         #iterate over the excitonic states
