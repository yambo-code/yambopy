# Copyright (c) 2023, Claudio Attaccalite
# All rights reserved.
#
# This file is part of the yambopy project
#
from yambopy import *
from yambopy.plot import *
from yambopy.units import ha2ev,fs2aut,speed_of_light
import numpy as np
import sys
import os

#
# This class reads all data from the ndb.Nonlinear database
# and its fragment ndb.Nonlinear_fragment_xxx
# 
# Time series is stored in IO_TIME_points variable
# while external fields, current and polarization of the different runs 
# are stored in Efield[x],Polarization[x],Current[x]
# It is a single run just use Efield[0],Current[0] etc...
#
class YamboNLDB(object):
    """
    Open the NL databases and store it in a NLDB class.
    """

    def __init__(self,folder='.',calc='SAVE',nl_db='ndb.Nonlinear'):
        # Find path with RT data
        self.nl_path = '%s/%s/%s'%(folder,calc,nl_db)
        self.calc=calc
        try:
            data_obs= Dataset(self.nl_path)
        except:
            raise ValueError("Error reading OBSERVABLES database at %s"%self.nl_path)

        self.read_observables(data_obs)


        data_obs.close()

    def read_Efield(self,database,RT_step,n):
         efield={}
         efield["name"]       =database.variables['Field_Name_'+str(n)][...].tostring().decode().strip()
         efield["versor"]     =database.variables['Field_Versor_'+str(n)][:].astype(np.double)
         efield["intensity"]  =database.variables['Field_Intensity_'+str(n)][0].astype(np.double)
         efield["damping"]    =database.variables['Field_Damping_'+str(n)][0].astype(np.double)
         efield["freq_range"] =database.variables['Field_Freq_range_'+str(n)][:].astype(np.double)
         efield["freq_steps"] =database.variables['Field_Freq_steps_'+str(n)][:].astype(np.double)
         efield["freq_step"]  =database.variables['Field_Freq_step_'+str(n)][0].astype(np.double)
         efield["initial_time"]  =database.variables['Field_Initial_time_'+str(n)][0].astype(np.double)
         #
         # set t_initial according to Yambo 
         #
         efield["initial_indx"] =max(round(efield["initial_time"]/RT_step)+1,2)
         efield["initial_time"] =(efield["initial_indx"]-1)*RT_step
         #
         # define the field amplitude
         #
         efield["amplitude"]    =np.sqrt(efield["intensity"]*4.0*np.pi/speed_of_light)

         return efield

    def read_observables(self,database):
        """
        Read all data from the database
        """
        self.Gauge          = database.variables['GAUGE'][...].tostring().decode().strip()
        self.NE_steps       = database.variables['NE_steps'][0].astype('int')
        self.RT_step        = database.variables['RT_step'][0].astype(np.double)
        self.n_frequencies  = database.variables['n_frequencies'][0].astype('int')

        try:
            self.n_angles       = database.variables['n_angles'][0].astype('int')
        except:
            self.n_angles   = 0
        try:
            self.NL_initial_versor = database.variables['NL_initial_versor'][:].astype(np.double)
        except:
            self.NL_initial_versor = [0.0, 0.0, 0.0] 

        self.NL_damping     = database.variables['NL_damping'][0].astype(np.double)
        self.RT_bands       = database.variables['RT_bands'][:].astype('int')
        self.NL_er          = database.variables['NL_er'][:].astype(np.double)
        self.l_force_SndOrd = database.variables['l_force_SndOrd'][0].astype('bool')
        self.l_use_DIPOLES  = database.variables['l_use_DIPOLES'][0].astype('bool')
        try:
            self.l_eval_CURRENT = database.variables['l_eval_CURRENT'][0].astype('bool')
        except:
<<<<<<< HEAD
            self.l_eval_CURRENT = True
=======
            self.l_eval_CURRENT = False
>>>>>>> ebcbce85
        self.QP_ng_SH       = database.variables['QP_ng_SH'][0].astype('int')
        self.QP_ng_Sx       = database.variables['QP_ng_Sx'][0].astype('int')
        self.RAD_LifeTime   = database.variables['RAD_LifeTime'][0].astype(np.double)
        self.Integrator     = database.variables['Integrator'][...].tostring().decode().strip()
        self.Correlation    = database.variables['Correlation'][...].tostring().decode().strip()
        #
        # Time variables
        #
        self.IO_TIME_N_points  = database.variables['IO_TIME_N_points'][0].astype('int')
        self.IO_TIME_LAST_POINT= database.variables['IO_TIME_LAST_POINT'][0].astype('int')
        self.IO_TIME_points    = database.variables['IO_TIME_points'][:].astype(np.double)
        #
        # External fields
        # 
        self.Efield_general=[]
        for n in range(1,4):
            efield=self.read_Efield(database,self.RT_step,n)
            self.Efield_general.append(efield.copy())

        #
        # Read polarization and currect files 
        #
        self.Polarization=[]
        self.Current     =[]
        self.E_ext       =[]
        self.E_tot       =[]
        self.E_ks        =[]
        self.Efield      =[] # Store the first external field for each run at different frequencies
        self.Efield2     =[]
        #
        if self.n_angles!=0:
            self.n_runs=self.n_angles
        if self.n_frequencies!=0:
            self.n_runs=self.n_frequencies
        if (self.n_angles!=0 and self.n_frequencies!=0):
            print("Error both n_angles and n_frequencies !=0 ")
            sys.exit(0)
        if (self.n_angles==0 and self.n_frequencies==0):
            self.n_runs=1

        #
        for f in range(self.n_runs):
            try:
                data_p_and_j= Dataset(self.nl_path+"_fragment_"+str(f+1))
            except:
                print("Error reading database: %s" % self.nl_path+"_fragment_"+str(f+1))
                continue
            pol  = data_p_and_j.variables['NL_P_freq_'+str(f+1).zfill(4)][:,:].astype(np.double)
            curr = data_p_and_j.variables['NL_J_freq_'+str(f+1).zfill(4)][:,:].astype(np.double)
            e_ext= data_p_and_j.variables['E_ext_freq_'+str(f+1).zfill(4)][:,:,:].astype(np.double)
            e_ext_c=e_ext[:,:,0]+1j*e_ext[:,:,1]
            e_tot= data_p_and_j.variables['E_tot_freq_'+str(f+1).zfill(4)][:,:,:].astype(np.double)
            e_tot_c=e_tot[:,:,0]+1j*e_tot[:,:,1]
            e_ks = data_p_and_j.variables['E_ks_freq_'+str(f+1).zfill(4)][:,:,:].astype(np.double)
            e_ks_c=e_ks[:,:,0]+1j*e_ks[:,:,1]

            self.Polarization.append(pol.copy())
            self.Current.append(curr.copy())
            self.E_ext.append(e_ext_c.copy())
            self.E_tot.append(e_tot_c.copy())
            self.E_ks.append(e_ks_c.copy())

            # Read only the first field for SHG
            # I don't need it in the pump-probe configuration
            efield=self.read_Efield(data_p_and_j,self.RT_step,1)
            efield2=self.read_Efield(data_p_and_j,self.RT_step,2)
            self.Efield.append(efield.copy())
            self.Efield2.append(efield2.copy())

    def __str__(self):
        """
        Print all info of the database
        """
        s="\n * * * ndb.Nonlinear db data * * * \n\n"
        s+="Gauge         : "+str(self.Gauge)+"\n"
        s+="NE_steps      : "+str(self.NE_steps)+"\n"
        s+="RT_step       : "+str(self.RT_step/fs2aut)+" [fs] \n"
        s+="n_frequencies : "+str(self.n_frequencies)+"\n"   
        s+="n_angles      : "+str(self.n_angles)+"\n"   
        s+="NL_initial_versor   : "+str(self.NL_initial_versor)+"\n"   
        s+="NL_damping    : "+str(self.NL_damping*ha2ev)+"\n"
        s+="RT_bands      : "+str(self.RT_bands)+"\n"
        s+="NL_er         : "+str(self.NL_er*ha2ev)+" [eV] \n"
        s+="Sencond Order : "+str(self.l_force_SndOrd)+"\n" 
        s+="Use Dipoles   : "+str(self.l_use_DIPOLES)+"\n"
        s+="QP_ng_SH      : "+str(self.QP_ng_SH)+"\n"
        s+="QP_ng_Sx      : "+str(self.QP_ng_Sx)+"\n"  
        s+="RAD_LifeTime  : "+str(self.RAD_LifeTime/fs2aut)+" [fs] \n" 
        s+="Integrator    : "+str(self.Integrator)+"\n"
        s+="Correlation   : "+str(self.Correlation)+"\n"
        for efield in self.Efield:
            if efield["name"] == "none":
                continue
            s+="\nEfield name         : "+str(efield["name"])+"\n"
            s+="Efield versor       : "+str(efield["versor"])+"\n"  
            s+="Efield Intesity     : "+str(efield["intensity"])+"\n"
            s+="Efield Damping      : "+str(efield["damping"])+"\n"
            s+="Efield Freq range   : "+str(efield["freq_range"]*ha2ev)+" [ev] \n"
            s+="Efield Initial time : "+str(efield["initial_time"]/fs2aut)+" [fs] \n"
        return s
<|MERGE_RESOLUTION|>--- conflicted
+++ resolved
@@ -86,11 +86,7 @@
         try:
             self.l_eval_CURRENT = database.variables['l_eval_CURRENT'][0].astype('bool')
         except:
-<<<<<<< HEAD
-            self.l_eval_CURRENT = True
-=======
             self.l_eval_CURRENT = False
->>>>>>> ebcbce85
         self.QP_ng_SH       = database.variables['QP_ng_SH'][0].astype('int')
         self.QP_ng_Sx       = database.variables['QP_ng_Sx'][0].astype('int')
         self.RAD_LifeTime   = database.variables['RAD_LifeTime'][0].astype(np.double)
