# Copyright (c) 2018, Henrique Miranda
# All rights reserved.
#
# This file is part of the yambopy project
#
from yambopy import *
from netCDF4 import Dataset
from yambopy.lattice import rec_lat, car_red

class YamboStaticScreeningDB(object):
    """
    Class to handle static screening databases from Yambo
    
    This reads the databases ``ndb.em1s*``
    There :math:`√v(q,g1) \chi_{g1,g2} (q,\omega=0) √v(q,g2)` is stored.
    
    To calculate epsilon (static dielectric function) we do:

    .. math::

        \epsilon^{-1}_{g1,g2}(q) = 1-v(q,g1)\chi_{g1,g2}
        
    The symmetric and asymmetric formulations coincide for the head g1=g2=0
    """
    def __init__(self,save='.',em1s='.',filename='ndb.em1s',db1='ns.db1'):
        self.save = save
        self.em1s = em1s
        self.filename = filename

        #read lattice parameters
        if os.path.isfile('%s/%s'%(self.save,db1)):
            try:
                database = Dataset("%s/%s"%(self.save,db1), 'r')
                self.alat = database.variables['LATTICE_PARAMETER'][:]
                self.lat  = database.variables['LATTICE_VECTORS'][:].T
                self.volume = np.linalg.det(self.lat)
                self.rlat = rec_lat(self.lat)
            except:
                raise IOError("Error opening %s."%db1)
        else:
            raise FileNotFoundError("File %s not found."%db1)

        #read em1s database
        if os.path.isfile("%s/%s"%(self.em1s,self.filename)): 
            try:
                database = Dataset("%s/%s"%(self.em1s,self.filename), 'r')
            except:
                raise IOError("Error opening %s/%s in YamboStaticScreeningDB"%(self.save,self.filename))
        else:
            raise FileNotFoundError("File %s not found."%self.filename)

        #read some parameters
        size,nbands,eh = database.variables['X_PARS_1'][:3]
        self.size = int(size)
        self.nbands = int(nbands)
        self.eh = eh

        #read gvectors
        gvectors = np.rint(database.variables['X_RL_vecs'][:].T)
        self.gvectors = np.array([g/self.alat  for g in gvectors])
        self.ngvectors = len(self.gvectors)
        
        #read q-points
<<<<<<< HEAD
        qpoints = database.variables['HEAD_QPT'][:].T
        self.qpoints = np.array([q/self.alat  for q in qpoints])
        self.nqpoints = len(self.qpoints)
=======
        self.iku_qpoints = database.variables['HEAD_QPT'][:].T
        self.car_qpoints = np.array([ q/self.alat for q in self.iku_qpoints ])
        self.red_qpoints = car_red(self.car_qpoints,self.rlat) 
        self.nqpoints = len(self.car_qpoints)
>>>>>>> 8ffa7bc7

        try:
            database.variables['CUTOFF'][:]
            self.cutoff = str(database.variables['CUTOFF'][:][0],'UTF-8').strip()
        except: IndexError
        
        #read fragments
        read_fragments=True
        for iQ in range(self.nqpoints):
            if not os.path.isfile("%s/%s_fragment_%d"%(self.em1s,self.filename,iQ+1)): read_fragments=False
        if read_fragments: self.readDBs()

    def readDBs(self):
        """
        Read the yambo databases
        """

        #create database to hold all the X data
        self.X = np.zeros([self.nqpoints,self.size,self.size],dtype=np.complex64)
        for nq in range(self.nqpoints):

            #open database for each k-point
            filename = "%s/%s_fragment_%d"%(self.save,self.filename,nq+1)
            try:
                database = Dataset(filename)
            except:
                print("warning: failed to read %s"%filename)


            #static screening means we have only one frequency
            # this try except is because the way this is sotored has changed in yambo
            try:
                re, im = database.variables['X_Q_%d'%(nq+1)][0,:]
            except:
                re, im = database.variables['X_Q_%d'%(nq+1)][0,:].T

            self.X[nq] = re + 1j*im
         
            #close database
            database.close()

    def saveDBS(self,path):
        """
        Save the database
        """
        if os.path.isdir(path): shutil.rmtree(path)
        os.mkdir(path)

        #copy all the files
        oldpath = self.save
        filename = self.filename
        shutil.copyfile("%s/%s"%(oldpath,filename),"%s/%s"%(path,filename))
        for nq in range(self.nqpoints):
            fname = "%s_fragment_%d"%(filename,nq+1)
            shutil.copyfile("%s/%s"%(oldpath,fname),"%s/%s"%(path,fname))

        #edit with the new wfs
        X = self.X
        for nq in range(self.nqpoints):
            fname = "%s_fragment_%d"%(filename,nq+1)
            database = Dataset("%s/%s"%(path,fname),'r+')
            database.variables['X_Q_%d'%(nq+1)][0,0,:] = X[nq].real
            database.variables['X_Q_%d'%(nq+1)][0,1,:] = X[nq].imag
            database.close()

    def writetxt(self,filename='em1s.dat',ng1=0,ng2=0,volume=False):
        """
        Write vVepsilon_{g1=0,g2=0} (q) as a funciton of |q| on a text file
        volume -> multiply by the volume
        """
        x,y = self._geteq(volume=volume)
        np.savetxt(filename,np.array([x,y]).T)
    
    def get_g_index(self,g):
        """
        get the index of the gvectors.
        If the gvector is not present return None
        """
        for ng,gvec in enumerate(self.gvectors):
            if np.isclose(g,gvec).all():
                return ng
        return None

    def _geteq(self,volume=False): 
        """
        Get epsilon_{0,0} = [1/(1+vX)]_{0,0} a function of |q|
        vX is a matrix with size equal to the number of local fields components
 
        In the database we find √vX√v(\omega=0) where:
        v -> coulomb interaction (truncated or not)
        X -> electronic response function

        Arguments:
            ng1, ng2 -> Choose local field components
            volume   -> Normalize with the volume of the cell
        """
        x = [np.linalg.norm(q) for q in self.car_qpoints]
        y = [np.linalg.inv(np.eye(self.ngvectors)+xq)[0,0] for xq in self.X ]
      
        #order according to the distance
        x, y = list(zip(*sorted(zip(x, y))))
        y = np.array(y)

        #scale by volume?
        if volume: y *= self.volume 

        return x,y

    def _getvxq(self,ng1=0,ng2=0,volume=False,symm=True): 
        """
        Get vX_{ng1,ng2} a function of |q|
        vX is a matrix with size equal to the number of local fields components
 
        In the database we find √vX√v(\omega=0) where:
        v -> coulomb interaction (truncated or not)
        X -> electronic response function

        Arguments:
            ng1, ng2 -> Choose local field components
            volume   -> Normalize with the volume of the cell
            symm     -> True:  √v(q,g1) X_{g1,g2}(q) √v(q,g2)
                        False: v(q,g1) X_{g1,g2}(q) TO BE IMPLEMENTED
        """
        x = [np.linalg.norm(q) for q in self.car_qpoints]
        if symm:
            y = [xq[ng2,ng1] for xq in self.X ]
        else: 
            raise NotImplementedError("vXq with symm=False is not presently implemented.")
      
        #order according to the distance
        x, y = list(zip(*sorted(zip(x, y))))
        y = np.array(y)

        #scale by volume?
        if volume: y *= self.volume 

        return x,y
    
    def plot(self,ax,ng1=0,ng2=0,volume=False,symm=True,**kwargs):
        """
        Plot the static screening as a function of |q|
        
        Arguments
        ax   -> Instance of the matplotlib axes or some other object with the plot method
        func -> Function to apply to the dielectric function
        """

        #get vX_{00}
        x,vX = self._getvxq(ng1=ng1,ng2=ng2,volume=volume,symm=symm)
    
        #when plotting we apply a funciton to epsilon to represent it, by default the |x|
        ax.plot(x,(1+vX).real,**kwargs)
        ax.set_xlabel('$|q|$')
        ax.set_ylabel('$\epsilon^{-1}_{%d%d}(\omega=0)$'%(ng1,ng2))

    def __str__(self):
        s = ""
        s += "nqpoints: %d\n"%self.nqpoints
        s += "X size:   %d\n"%self.size
        s += "cutoff: %s\n"%self.cutoff
        return s


if __name__ == "__main__":

    ys = YamboStaticScreeningDB()
    print(ys)
  
    #plot static screening 
    ax = plt.gca()
    ys.plot(ax)
    plt.show()<|MERGE_RESOLUTION|>--- conflicted
+++ resolved
@@ -61,16 +61,10 @@
         self.ngvectors = len(self.gvectors)
         
         #read q-points
-<<<<<<< HEAD
-        qpoints = database.variables['HEAD_QPT'][:].T
-        self.qpoints = np.array([q/self.alat  for q in qpoints])
-        self.nqpoints = len(self.qpoints)
-=======
         self.iku_qpoints = database.variables['HEAD_QPT'][:].T
         self.car_qpoints = np.array([ q/self.alat for q in self.iku_qpoints ])
         self.red_qpoints = car_red(self.car_qpoints,self.rlat) 
         self.nqpoints = len(self.car_qpoints)
->>>>>>> 8ffa7bc7
 
         try:
             database.variables['CUTOFF'][:]
