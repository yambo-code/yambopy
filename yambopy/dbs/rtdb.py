from __future__ import print_function
from __future__ import division
# Copyright (c) 2016, Henrique Miranda
# All rights reserved.
#
# This file is part of the yambopy project
#
from builtins import zip
from builtins import range
from builtins import object
from past.utils import old_div
from yambopy import *
from yambopy.plot import *
import os

ha2ev = 27.211396132

def isbetween(a,b,c):
    """
    Check if cartesian point c is between point a and b
    """
    return np.isclose(np.linalg.norm(a-c)+np.linalg.norm(b-c)-np.linalg.norm(a-b),0,rtol=1e-05, atol=1e-06)

class YamboRTDB(object):
    """
    Open the RT databases and store it in a RTDB class
    """
    def __init__(self,folder='.',calc='.',save=None,referencedb='ndb.RT_reference_components',carriersdb='ndb.RT_carriers'):
        # Find path with RT data
        # Yambopy's realtime scripts folder-structure
        if os.path.exists('%s/%s/pulse/%s'%(folder,calc,referencedb)):
            self.path = '%s/%s/pulse'%(folder,calc)
        # Custom path
        elif os.path.exists('%s/%s/%s'%(folder,calc,referencedb)):
            self.path = '%s/%s'%(folder,calc)
        else:
            raise ValueError('Cannot find file %s in %s/%s'%(referencedb,folder,calc))

        # Set save path
        if save==None:
            if os.path.exists('%s/SAVE'%folder):
                self.save = '%s/SAVE'%folder
            else:
                raise ValueError('Cannot find SAVE in folder %s'%folder)
        else:
            if os.path.exists(save):
                self.save = save
            else:
                raise ValueError('Cannot find SAVE in folder %s'%save)

        self.referencedb = referencedb
        self.carriersdb = carriersdb

        #read save for symmetries
        try:
            filename = '%s/ns.db1'%self.save
            database    = Dataset(filename)
        except:
            raise ValueError( "Error reading %s database"%filename )
        self.alat             = database.variables['LATTICE_PARAMETER'][:].T
        self.lat              = database.variables['LATTICE_VECTORS'][:].T
        self.sym_car          = database.variables['SYMMETRY'][:]
        dimensions = database.variables['DIMENSIONS'][:]
        self.time_rev = dimensions[9]
        database.close()

        #read reference database
<<<<<<< HEAD
        db = Dataset("%s/%s"%(self.path,self.referencedb))
        self.nband_min, self.nband_max, self.nkpoints = db['RT_vars'][:].astype(int)
=======
        database = Dataset("%s/%s"%(self.path,referencedb))
        self.nband_min, self.nband_max, self.nkpoints = database.variables['RT_vars'][:].astype(int)
>>>>>>> 68596cde
        self.nbands = self.nband_max - self.nband_min + 1
        db.close()

        #get energies of bands
        database = Dataset("%s/%s"%(self.path,carriersdb))
        self.eigenvalues = database.variables['RT_carriers_E_bare'][:].reshape([self.nkpoints,self.nbands])*ha2ev

        #get kpoints coordinates
<<<<<<< HEAD
        self.kpts_iku = db['RT_kpt'][:].T
=======
        self.kpts_iku = database.variables['RT_kpt'][:].T#.reshape([self.nkpoints,3])
>>>>>>> 68596cde

        db.close()

        #get a list of symmetries with time reversal
        nsym = len(self.sym_car)

        #caclulate the reciprocal lattice
        self.rlat  = rec_lat(self.lat)
        self.nsym  = len(self.sym_car)

        #convert form internal yambo units to cartesian lattice units
        self.kpts_car = np.array([ old_div(k,self.alat) for k in self.kpts_iku ])
        #convert cartesian transformations to reduced transformations
        inv = np.linalg.inv
        self.sym_rlu = np.zeros([self.nsym,3,3])
        for n,s in enumerate(self.sym_car):
            a = np.dot(s.T,inv(self.rlat))
            self.sym_rlu[n] = np.dot(inv(self.lat.T),a)

        #convert cartesian transformations to reciprocal transformations
        self.sym_rec = np.zeros([self.nsym,3,3])
        for n,s in enumerate(self.sym_car):
            self.sym_rec[n] = inv(s).T

        #read the databases
        self.readDB()

        #integrate the occupations
        self.integrate()

        #status
        self.expanded = False

    def readDB(self):
        """
        """

        #get how many rt databases exist
        files = [ filename for filename in  os.listdir(self.path) if 'ndb.RT_carriers_Time' in filename]
        print("Number of RT carrier files:", len(files))

        # sorting
        units = {'as':1e-18,'fs':1e-15,'ps':1e-12}
        s = []
        for filename in files:
            for unit in list(units.keys()):
                if unit in filename:
                    factor = units[unit]
            s.append((float(re.findall("\d+\.\d+", filename)[0])*factor,filename))
        ordered_files=sorted(s)
        self.ntimes = len(ordered_files)

        #read all of them
        self.RT_carriers_delta_f        = np.zeros([self.ntimes,self.nkpoints,self.nbands])
        #self.RT_carriers_dE_Self_Energy = np.zeros([self.ntimes,self.nbands,self.nkpoints])
        #self.RT_carriers_dE_V_xc        = np.zeros([self.ntimes,self.nbands,self.nkpoints])
        self.times = [ time for time,filename in ordered_files]

        for n,(time,filename) in enumerate(ordered_files):

            #open database for each k-point
            database = Dataset("%s/%s"%(self.path,filename))

            self.RT_carriers_delta_f[n]          = database.variables['RT_carriers_delta_f'][:].reshape([self.nkpoints,self.nbands])

            #self.RT_carriers_dE_Self_Energy[n]   = database.variables['RT_carriers_dE_Self_Energy'][:].reshape([self.nkpoints,self.nbands])
            #self.RT_carriers_dE_V_xc[n]          = database.variables['RT_carriers_dE_V_xc'][:].reshape([self.nbands,self.nkpoints])

            #close database
            db.close()

    def integrate(self):
        self.occupations = np.zeros([self.ntimes,self.nkpoints,self.nbands])

        for t in range(0,self.ntimes):

            #"delta_f" is df(t)-df(t0), so total occupation
            self.occupations[t] = self.RT_carriers_delta_f[t]

    def get_path(self,path,kpts=None):
        """ Obtain a list of indexes and kpoints that belong to the regular mesh
        """
        if kpts is None:
            kpts, nks, nss = self.expand_kpts()
        else:
            nks = list(range(len(kpts)))

        #points in cartesian coordinates
        path_car = red_car(path, self.rlat)

        #find the points along the high symmetry lines
        distance = 0
        bands_kpoints = []
        bands_indexes = []

        #for all the paths
        for k in range(len(path)-1):

            # store here all the points in the path
            # key:   has the coordinates of the kpoint rounded to 4 decimal places
            # value: index of the kpoint
            #        distance to the starting kpoint
            #        the kpoint cordinate
            kpoints_in_path = {}

            start_kpt = path_car[k]   #start point of the path
            end_kpt   = path_car[k+1] #end point of the path

            #generate repetitions of the brillouin zone
            for x,y,z in product(list(range(-1,2)),list(range(-1,2)),list(range(1))):

                #shift the brillouin zone
                shift = red_car([np.array([x,y,z])],self.rlat)[0]

                #iterate over all the kpoints
                for index, kpt in zip(nks,kpts):

                    kpt_shift = kpt+shift #shift the kpoint

                    #if the point is collinear we add it
                    if isbetween(start_kpt,end_kpt,kpt_shift):
                        key = tuple([round(kpt,4) for kpt in kpt_shift])
                        value = [ index, np.linalg.norm(start_kpt-kpt_shift), kpt_shift ]
                        kpoints_in_path[key] = value

            #sort the points acoording to distance to the start of the path
            kpoints_in_path = sorted(list(kpoints_in_path.values()),key=lambda i: i[1])

            #for all the kpoints in the path
            for index, disp, kpt in kpoints_in_path:
                bands_kpoints.append( kpt )
                bands_indexes.append( index )
                #print ("%12.8lf "*3)%tuple(kpt), index

        self.bands_kpoints = bands_kpoints
        self.bands_indexes = bands_indexes
        self.bands_highsym_qpts = path_car

        print('Path generated using %d kpoints.'%len(bands_kpoints))

        # Calculate distances
        bands_distances = [0]
        distance = 0
        for nk in range(1,len(bands_kpoints)):
            distance += np.linalg.norm(bands_kpoints[nk]-bands_kpoints[nk-1])
            bands_distances.append(distance)

        self.bands_distances = bands_distances

        return bands_kpoints, bands_indexes, path_car

    def expand_kpts(self):
        """ Take a list of qpoints and symmetry operations and return the full brillouin zone
        with the corresponding index in the irreducible brillouin zone
        """

        #check if the kpoints were already exapnded
        if self.expanded == True: return self.kpoints_full, self.kpoints_indexes, self.symmetry_indexes

        kpoints_indexes  = []
        kpoints_full     = []
        symmetry_indexes = []

        #kpoints in the full brillouin zone organized per index
        kpoints_full_i = {}

        #expand using symmetries
        for nk,k in enumerate(self.kpts_car):
            for ns,sym in enumerate(self.sym_car):
                new_k = np.dot(sym,k)

                #check if the point is inside the bounds
                k_red = car_red([new_k],self.rlat)[0]
                k_bz = (k_red+atol)%1

                #if the index in not in the dicitonary add a list
                if nk not in kpoints_full_i:
                    kpoints_full_i[nk] = []

                #if the vector is not in the list of this index add it
                if not vec_in_list(k_bz,kpoints_full_i[nk]):
                    kpoints_full_i[nk].append(k_bz)
                    kpoints_full.append(new_k)
                    kpoints_indexes.append(nk)
                    symmetry_indexes.append(ns)

        #calculate the weights of each of the kpoints in the irreducible brillouin zone
        self.full_nkpoints = len(kpoints_full)
        weights = np.zeros([self.nkpoints])
        for nk in kpoints_full_i:
            weights[nk] = old_div(float(len(kpoints_full_i[nk])),self.full_nkpoints)

        #set the variables
        self.expanded = True
        self.weights = np.array(weights)
        self.kpoints_full     = np.array(kpoints_full)
        self.kpoints_indexes  = np.array(kpoints_indexes)
        self.symmetry_indexes = np.array(symmetry_indexes)

        print("%d kpoints expanded to %d"%(len(self.kpts_car),len(kpoints_full)))

        return self.kpoints_full, self.kpoints_indexes, self.symmetry_indexes

    def __str__(self):
        s = ""
        s += "nkpoints: %d\n"%self.nkpoints
        s += "min_band: %d\n"%self.nband_min
        s += "max_band: %d\n"%self.nband_max
        return s
<|MERGE_RESOLUTION|>--- conflicted
+++ resolved
@@ -65,13 +65,8 @@
         database.close()
 
         #read reference database
-<<<<<<< HEAD
-        db = Dataset("%s/%s"%(self.path,self.referencedb))
-        self.nband_min, self.nband_max, self.nkpoints = db['RT_vars'][:].astype(int)
-=======
         database = Dataset("%s/%s"%(self.path,referencedb))
         self.nband_min, self.nband_max, self.nkpoints = database.variables['RT_vars'][:].astype(int)
->>>>>>> 68596cde
         self.nbands = self.nband_max - self.nband_min + 1
         db.close()
 
@@ -80,11 +75,7 @@
         self.eigenvalues = database.variables['RT_carriers_E_bare'][:].reshape([self.nkpoints,self.nbands])*ha2ev
 
         #get kpoints coordinates
-<<<<<<< HEAD
-        self.kpts_iku = db['RT_kpt'][:].T
-=======
         self.kpts_iku = database.variables['RT_kpt'][:].T#.reshape([self.nkpoints,3])
->>>>>>> 68596cde
 
         db.close()
 
