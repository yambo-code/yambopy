--- conflicted
+++ resolved
@@ -617,8 +617,6 @@
         #
         return Dmat
 
-<<<<<<< HEAD
-=======
     def OverlapUkkp(self, kpt_bra, kpt_ket):
         """
         Compute the following matrix elements : < k_bra | e^{i(k_bra-k_ket).r} | k_ket>
@@ -652,7 +650,6 @@
 ## end of class
 
 ##
->>>>>>> 7acf0496
 @func_profile
 def wfc_inner_product(k_bra, wfc_bra, gvec_bra, k_ket, wfc_ket, gvec_ket, ket_Gtree=None):
     """
