# Copyright (c) 2018, Henrique Miranda
# All rights reserved.
#
# This file is part of the yambopy project
#
# Author: MN

from yambopy import *
from netCDF4 import Dataset
import numpy as np
from yambopy.tools.string import marquee
from yambopy.units import I
import shutil
import os
from tqdm import tqdm
import scipy.fft
from yambopy.io.cubetools import write_cube
from yambopy.dbs.latticedb import YamboLatticeDB
import scipy
try:
    from pykdtree.kdtree import KDTree 
    ## pykdtree is much faster and is recommanded
    ## pip install pykdtree
    ## useful in Dmat computation
except ImportError as e:
    from scipy.spatial import KDTree
from yambopy.kpoints import build_ktree, find_kpt
from yambopy.tools.function_profiler import func_profile

class YamboWFDB:
    """
    A class to load and manipulate wavefunctions from Yambo (ns.wf).

    Example usage:

    ::::::::::::::::::::::::::::::::::::::::::::::::::::::::::
        import numpy as np
        from yambopy.dbs import wfdb
        from yambopy.dbs.latticedb import YamboLatticeDB
        from netCDF4 import Dataset

        np.set_printoptions(suppress=True)

        abc = wfdb.YamboWFDB(path='.', bands_range = [5,10])

        abc.expand_fullBZ() ## expand wfcs to full BZ

        abc.write2cube(ik=2,ib=2) ## write electronic wfc to .cube for visualization

        print(abc.get_spin_projections(ik = 2,ib= 0)) ## get spin projection for SOC systems

        Dmat = abc.Dmat() ## compute phase matrices for SAVE symmetries
    ::::::::::::::::::::::::::::::::::::::::::::::::::::::::::

    Attributes:
        path (str): Path to the directory containing the wavefunction files.
        filename (str): Name of the wavefunction file (default: 'ns.wf').
        wf (numpy.ndarray): Wavefunctions stored as a 5D array [nkpoints, nspin, nbands, nspinor, ngvect].
        gvecs (numpy.ndarray): G-vectors for the wavefunctions [nkpoints, ngvect, 3] (in reduced/crystal coordiantes).
        kpts_iBZ (numpy.ndarray): K-points in the irreducible Brillouin Zone (iBZ) in crystal coordinates.
        ngvecs (numpy.ndarray): Number of meaningful G-vectors for each wavefunction.
        fft_box (numpy.ndarray): Default FFT grid size for real-space conversion.
        nkpoints (int): Number of k-points in the iBZ.
        nspin (int): Number of spin components.
        nspinor (int): Number of spinor components.
        nbands (int): Number of bands.
        min_bnd (int): Minimum band index loaded.

    Methods:
        read(bands_range=[]): Read wavefunctions from the file.
        get_spin_projections(ik, ib, s_z=np.array([[1, 0], [0, -1]])): Compute spin projections for operator sz.
        get_iBZ_wf(ik): Get wavefunctions and G-vectors for a specific k-point.
        wfcG2r(ik, ib, grid=[]): Convert wavefunctions from G-space to real space.
        write2cube(ik, ib, grid=[]): Write wavefunctions to a cube file.
        get_iBZ_kpt(ik): Get the k-point in crystal coordinates.
        rotate_wfc(ik, isym): Rotate wavefunctions using a symmetry operation.
        apply_symm(kvec, wfc_k, gvecs_k, time_rev, sym_mat, frac_vec=np.array([0, 0, 0])): Apply symmetry to wavefunctions.
        to_real_space(wfc_tmp, gvec_tmp, grid=[]): Convert wavefunctions to real space.
    """

    def __init__(self, path=None, save='SAVE', filename='ns.wf', bands_range=[], latdb=None):
        """
        Initialize the YamboWFDB class.

        Args:
            path (str, optional): Path to the directory containing the wavefunction files. Defaults to the current directory.
            save (str, optional): Subdirectory containing the wavefunction files. Defaults to 'SAVE'.
            filename (str, optional): Name of the wavefunction file. Defaults to 'ns.wf'.
            bands_range (list, optional): Range of bands to load. Defaults to all bands.
        """
        if path is None:
            path = os.getcwd()
        self.path = os.path.join(path, save)
        self.filename = filename

        # Read wavefunctions
        self.read(bands_range=bands_range, latdb=latdb)

    def read(self, bands_range=[], latdb=None):
        """
        Read wavefunctions from the file.

        Args:
            bands_range (list, optional): Range of bands to load. Defaults to all bands.
            latdb : latticedb, if None (default), it will be created internally
        """
        path = self.path
        filename = self.filename

        # Open the ns.db1 database to get essential data
        try:
            ns_db1_fname = os.path.join(path, 'ns.db1')
            if latdb :
                if not hasattr(latdb,'ibz_kpoints'): latdb.expand_kpoints()
                self.ydb = latdb
            else :
                self.ydb = YamboLatticeDB.from_db_file(ns_db1_fname, Expand=True)
            ## total kpoints in full BZ
            self.nkBZ = len(self.ydb.symmetry_indexes)
            #
            # Read G-vectors and other data from ns_db1
            ns_db1 = Dataset(ns_db1_fname, 'r')
            lat_vec = self.ydb.lat.T
            lat_param = self.ydb.alat

            # K-points in iBZ (crystal units)
            self.kpts_iBZ = self.ydb.ibz_kpoints / lat_param[None, :]
            self.kpts_iBZ = self.kpts_iBZ @ lat_vec

            # K-points in BZ (crystal units)
            self.kBZ = self.ydb.iku_kpoints / lat_param[None, :]
            self.kBZ = self.kBZ @ lat_vec

            # G-vectors in cartesian units
            G_vec = ns_db1['G-VECTORS'][...].data.T
            wfc_grid = ns_db1['WFC_GRID'][...].data
            wfc_grid = np.rint(wfc_grid).astype(int)

            # Number of G-vectors for each wavefunction
            igk = np.array(np.rint(ns_db1['WFC_NG'][...].data), dtype=int)
            self.ngvecs = igk

            # Convert G-vectors to crystal units
            G_vec = G_vec / lat_param[None, :]
            G_vec = np.array(np.rint(G_vec @ lat_vec), dtype=int)

            # Determine the default FFT grid size
            min_fft_idx = np.min(G_vec, axis=0)
            max_fft_idx = np.max(G_vec, axis=0)
            assert np.min(max_fft_idx) >= 0 and np.max(min_fft_idx) < 0, "Invalid G-vectors"
            self.fft_box = np.zeros(3, dtype=int)
            for i in range(3):
                self.fft_box[i] = max_fft_idx[i] - min_fft_idx[i] + 1

            # Read dimensions
            dimensions = ns_db1['DIMENSIONS'][...].data
            self.nkpoints = int(np.rint(dimensions[6]))  # Number of k-points in iBZ
            self.nspin = int(np.rint(dimensions[12]))    # Number of spin components
            self.nspinor = int(np.rint(dimensions[11]))  # Number of spinor components
            self.nbands = int(np.rint(dimensions[5]))    # Number of bands

            # Validate bands_range
            if len(bands_range) == 0:
                bands_range = [0, self.nbands]
            elif min(bands_range) < 0 or max(bands_range) > self.nbands:
                print("Warning: Invalid bands_range, loading all bands.")
                bands_range = [0, self.nbands]

            self.min_bnd = min(bands_range)
            self.nbands = max(bands_range) - self.min_bnd

            ns_db1.close()
        except Exception as e:
            raise IOError(f'Cannot read ns.db1 file: {e}')

        # Load wavefunctions
        wf = []
        for ik in tqdm(range(self.nkpoints), desc="Loading Wavefunctions"):
            for ispin in range(self.nspin):
                try:
                    fname = f"{filename}_fragments_{ispin * self.nkpoints + ik + 1}_1"
                    fname = os.path.join(path, fname)
                    database = Dataset(fname, 'r')
                    database_var_name = f'WF_COMPONENTS_@_SP_POL{ispin + 1}_K{ik + 1}_BAND_GRP_1'
                    aux = database.variables[database_var_name][self.min_bnd:self.min_bnd + self.nbands, ...].data
                    aux = aux[..., 0] + 1j * aux[..., 1]
                    aux[..., igk[ik]:] = 0  # Set invalid components to zero
                    wf.append(aux)
                    database.close()
                except Exception as e:
                    raise IOError(f'Could not read {fname}: {e}')

        self.ng = wf[0].shape[-1]  # Maximum number of wavefunction components
        self.wf = np.array(wf).reshape(self.nkpoints, self.nspin, self.nbands, self.nspinor, self.ng)
        # (nk, nspin,nbands,nspinor,ngvec)
        # Load G-vectors
        self.gvecs = np.zeros((self.nkpoints, self.ng, 3), dtype=int)
        for ik in tqdm(range(self.nkpoints), desc="Loading Miller Indices"):
            self.gvecs[ik, igk[ik]:, :] = 2147483646 * np.array([1, 1, 1])[None, :]  # Invalid G-vector marker
            self.gvecs[ik, :igk[ik], :] = G_vec[wfc_grid[ik][:igk[ik]] - 1, :]

    def __str__(self):
        """Return a string representation of the object."""
        lines = []
        lines.append(marquee(self.__class__.__name__))
        lines.append(f"nkpoints: {self.nkpoints:4d}")
        lines.append(f"nspin:    {self.nspin:4d}")
        lines.append(f"nbands:   [{self.min_bnd:4d}, {self.min_bnd + self.nbands:4d})")
        lines.append(f"Max wf components: {self.ng:4d}")
        return "\n".join(lines)

    def assert_k_inrange(self, ik):
        """Assert that the k-point index is valid."""
        assert 0 <= ik < self.nkpoints, "Invalid k-point index"

    def assert_bnd_range(self, ib):
        """Assert that the band index is valid."""
        assert 0 <= ib < self.nbands, "Invalid band index"

    def get_spin_projections(self, ik, ib=-1, s_z=np.array([[1, 0], [0, -1]])):
        """
        Compute the diagonal expectation values of the spin operator for electronic states.
        
        Args:
            ik (int): ibz K-point index.
            ib (int): Band index/array of indices. Default (-1) for all bands
            s_z (numpy.ndarray, optional): Spin operator. Defaults to the z-component.

        Returns:
            numpy.ndarray: Spin projection values.
        """
        self.assert_k_inrange(ik)

        assert self.nspin == 1 and self.nspinor == 2, "Spin projections are only useful for nspin=1 and nspinor=2"
        assert s_z.shape == (2, 2), "Spin operator must be a 2x2 matrix"

        if np.isscalar(ib):
            if ib < 0 : wfc_tmp = self.wf[ik, 0]
            else : wfc_tmp = self.wf[ik, 0][[ib]]
        else: wfc_tmp = self.wf[ik, 0][ib] 

        s_tmp = s_z[None,:,:]@wfc_tmp #'ij,bjg->big', s_z, wfc_tmp
        tmp_nb = s_tmp.shape[0]
        s_proj = s_tmp.reshape(tmp_nb,1,-1) @ wfc_tmp.reshape(tmp_nb,1,-1).transpose(0,2,1).conj()
        return s_proj.reshape(tmp_nb)

    def get_spin_m_e_BZ(self,s_z=np.array([[1, 0], [0, -1]])):
        """
        Compute the spin matrix elements (including off-diagonal 
        i.e, we compute < k,m| S_z | k,n>. 
        ---
        Note : get_spin_projections() is a sepecial case where it outputs diagonal terms
        ---
        Args:
            s_z (numpy.ndarray, optional): Spin operator. Defaults to the z-component of spin operator.

        < Sk,m| S_z | Sk,n> = <k,m| (U^\dagger S_z U) | k,m>
        if S is tim rev: < Sk,m| S_z | Sk,n> = <k,m| (U^\dagger S_z^* U) | k,m>^*
        This means, we donot need to rotate the wfcs. 
        instead we need to rotate the spin operator with su(2) matrices 
        ---
        ---
        Returns:
            numpy.ndarray: Spin operator (nk_bz, nbnd,nbnd)
        """
        #
        assert self.nspin == 1 and self.nspinor == 2, \
            "Spin operator is useful only for nspin=1 and nspinor=2"
        #
        kpt_idx = self.ydb.kpoints_indexes
        sym_idx = self.ydb.symmetry_indexes
        sym_mat = self.ydb.sym_car
        nsym = len(sym_mat)
        ## compute su(2) matrices for symmetries 
        su2_ops = np.zeros((nsym,2,2),dtype=self.wf.dtype)
        for isym in range(nsym):
            trev_tmp = (isym >= nsym / (1 + int(np.rint(self.ydb.time_rev))))
            su2_ops[isym] = su2_mat(sym_mat[isym],trev_tmp)
        #
        time_rev = (sym_idx >= nsym / (1 + int(np.rint(self.ydb.time_rev))))
        #
        su2_k = su2_ops[sym_idx]
        S_z_tmp = np.zeros((len(sym_idx),2,2),dtype=self.wf.dtype)
        S_z_tmp[...] = s_z[None,:,:]
        #
        # COnjugate the S_z operator in case of time reversal
        S_z_tmp[time_rev] = S_z_tmp[time_rev].conj()
        # rotate the S_z operator 
        S_z_tmp = S_z_tmp@su2_k
        S_z_tmp = su2_k.conj().transpose(0,2,1)@S_z_tmp
        #
        # Apply to wfc
        wfc_tmps = self.wf[:,0,...][kpt_idx]
        nk, nb, nspinor, ng = wfc_tmps.shape
        S_me = S_z_tmp[:,None,:,:]@wfc_tmps
        #
        ## compute the inner product
        S_me = wfc_tmps.reshape(nk,nb,-1).conj()  @ S_me.reshape(nk,nb,-1).transpose(0,2,1)
        ## Take care of time reversal 
        S_me[time_rev] = S_me[time_rev].conj()
        return S_me

    def get_iBZ_wf(self, ik):
        """
        Get wavefunctions and G-vectors for a specific k-point.

        Args:
            ik (int): iBZ K-point index.

        Returns:
            list: Wavefunctions at ik (nspin,nbands,nspinor,ngvec) and G-vectors (ngvec,3) 
            in crystal coordinates.
        """
        self.assert_k_inrange(ik)
        return [self.wf[ik][..., :self.ngvecs[ik]], self.gvecs[ik, :self.ngvecs[ik], :]]


    def wfcG2r(self, ik, ib, grid=[]):
        """
        Convert wavefunctions from G-space to real space.

        Args:
            ik (int): iBZ K-point index.
            ib (int): Band index.
            grid (list, optional): FFT grid size. Defaults to the default FFT box.

        Returns:
            numpy.ndarray: Wavefunctions in real space.
        """
        assert len(grid) == 0 or len(grid) == 3, "Grid must be an empty list or a list of 3 integers"
        self.assert_k_inrange(ik)
        self.assert_bnd_range(ib)

        if len(grid) == 0:
            grid = self.fft_box
        else:
            for i in range(3):
                assert grid[i] >= self.fft_box[i], f"Invalid FFT grid. Grid must be >= {self.fft_box[i]}"

        print(f'FFT Grid: {grid[0]} {grid[1]} {grid[2]}')

        wfc_tmp = self.wf[ik][:, ib, :, :self.ngvecs[ik]]
        gvec_tmp = self.gvecs[ik, :self.ngvecs[ik], :]
        return self.to_real_space(wfc_tmp, gvec_tmp, grid=grid)

    def write2cube(self, ik, ib, grid=[]):
        """
        Write wavefunctions to a cube file.

        Args:
            ik (int): iBZ K-point index.
            ib (int): Band index.
            grid (list, optional): FFT grid size. Defaults to the default FFT box.
        """
        wfc_r = self.wfcG2r(ik, ib, grid=grid)
        wfc_r = np.sum(np.abs(wfc_r) ** 2, axis=(1))
        wfc_r = wfc_r / wfc_r.max()
        for ispin in range(self.nspin):
            filename = f'wfc_k{ik + 1}_bnd_{ib + self.min_bnd + 1}_spin{ispin + 1}.cube'
            write_cube(filename, wfc_r[ispin], self.ydb.lat.T, self.ydb.car_atomic_positions,
                       self.ydb.atomic_numbers, header='Real space electronic wavefunction')

    def get_iBZ_kpt(self, ik):
        """
        Get the iBZ k-point in crystal coordinates.

        Args:
            ik (int): iBZ K-point index.

        Returns:
            numpy.ndarray: K-point in crystal coordinates.
        """
        self.assert_k_inrange(ik)
        return self.kpts_iBZ[ik]

    def rotate_wfc(self, ik, isym):
        """
        Rotate wavefunctions using a symmetry operation.

        Args:
            ik (int): iBZ K-point index.
            isym (int): Symmetry operation index from SAVE.

        Returns:
            list: Rotated wavefunctions and G-vectors.
        """
        wfc_k, gvecs_k = self.get_iBZ_wf(ik)
        sym_mat = self.ydb.sym_car[isym]
        kvec = self.get_iBZ_kpt(ik)
        time_rev = (isym >= len(self.ydb.sym_car) / (1 + int(np.rint(self.ydb.time_rev))))
        return self.apply_symm(kvec, wfc_k, gvecs_k, time_rev, sym_mat)

<<<<<<< HEAD
    @func_profile
=======
    
>>>>>>> f11c6751
    def apply_symm(self, kvec, wfc_k, gvecs_k, time_rev, sym_mat, frac_vec=np.array([0, 0, 0])):
        """
        Apply symmetry to wavefunctions.

        Args:
            kvec (numpy.ndarray): K-point in crystal coordinates.
            wfc_k (numpy.ndarray): Wavefunctions for the k-point.
            gvecs_k (numpy.ndarray): G-vectors for the k-point.
            time_rev (bool): Whether to apply time reversal.
            sym_mat (numpy.ndarray): Symmetry matrix. (Cart units)
            frac_vec (numpy.ndarray, optional): Fractional translation vector. Defaults to [0, 0, 0]. (cart units)

        Returns:
            list: Rotated wavefunctions and G-vectors.
        """
        sym_red = np.linalg.inv(self.ydb.lat.T) @ sym_mat.T @ self.ydb.lat.T
        sym_red = np.rint(sym_red).astype(int)
        gvec_rot = gvecs_k @ sym_red

        if self.nspinor == 2:
            su_mat = su2_mat(sym_mat, time_rev).astype(wfc_k.dtype)
            #'ij,sbjg->sbig', su_mat, wfc_k
            wfc_rot = su_mat[None,None,:,:]@wfc_k
        else : wfc_rot = wfc_k.copy()

        # Add phase due to fractional translation
        Rkvec = sym_red.T @ kvec
        tau_frac = self.ydb.lat.T @ frac_vec
        kphase = np.exp(-1j * 2 * np.pi * np.dot(Rkvec, tau_frac))
        gphase = kphase * np.exp(-1j * 2 * np.pi * (gvec_rot @ tau_frac))
        wfc_rot *= gphase[None, None, None, :]

        if time_rev:
            wfc_rot = wfc_rot.conj()

        return [Rkvec, wfc_rot, gvec_rot]

<<<<<<< HEAD
    @func_profile
=======
    
>>>>>>> f11c6751
    def to_real_space(self, wfc_tmp, gvec_tmp, grid=[]):
        """
        Convert wavefunctions from G-space to real space.

        Args:
            wfc_tmp (numpy.ndarray): Wavefunctions in G-space.
            gvec_tmp (numpy.ndarray): G-vectors.
            grid (list, optional): FFT grid size. Defaults to the default FFT box.

        Returns:
            numpy.ndarray: Wavefunctions in real space.
        """
        if len(grid) == 0:
            grid = self.fft_box
        cel_vol = abs(np.linalg.det(self.ydb.lat.T))

        tmp_wfc = np.zeros((len(wfc_tmp), self.nspinor, grid[0], grid[1], grid[2]), dtype=wfc_tmp.dtype)

        Nx_vals = np.where(gvec_tmp[:, 0] >= 0, gvec_tmp[:, 0], gvec_tmp[:, 0] + grid[0])
        Ny_vals = np.where(gvec_tmp[:, 1] >= 0, gvec_tmp[:, 1], gvec_tmp[:, 1] + grid[1])
        Nz_vals = np.where(gvec_tmp[:, 2] >= 0, gvec_tmp[:, 2], gvec_tmp[:, 2] + grid[2])
        #
        assert np.min(Nx_vals) >=0 and (np.min(Ny_vals) >=0 and np.min(Nz_vals)) >=0, "Wrong fft indices"
        tmp_wfc[:,:,Nx_vals, Ny_vals,Nz_vals] = wfc_tmp
        return scipy.fft.ifftn(tmp_wfc,norm="forward",axes=(2,3,4))/np.sqrt(cel_vol)

    
    def expand_fullBZ(self):
        """
        Expands the wavefunctions to the full Brillouin Zone (BZ) by applying symmetry operations.

        This method constructs wavefunctions at all symmetry-equivalent k-points in the full BZ.

        Parameters
        ----------
        None

        Returns
        -------
        None
        """
        #
        if getattr(self, 'wf_bz', None) is not None: return
        #
        kpt_idx = self.ydb.kpoints_indexes
        sym_idx = self.ydb.symmetry_indexes
        nkBZ = len(sym_idx)

        self.wf_bz = np.zeros((nkBZ, self.nspin, self.nbands, self.nspinor, self.ng),dtype=self.wf.dtype)
        self.g_bz = 2147483646 + np.zeros((nkBZ,self.ng,3),dtype=int)
        self.kBZ = np.zeros((nkBZ,3))
        # NM : The reason we want to replace the existing kBZ variable is to make sure we have 
        # correct rotated kpoint (here they should not differ by a G vector !)
        self.ngBZ = np.zeros(nkBZ,dtype=int)
        for i in tqdm(range(nkBZ), desc="Expanding Wavefunctions full BZ"):
            ik = kpt_idx[i]
            isym = sym_idx[i]
            #if isym == 1 : w_t, g_t = self.get_iBZ_wf(ik)
            kbz, w_t, g_t = self.rotate_wfc(ik, isym)
            ng_t = w_t.shape[-1]
            self.ngBZ[i] = ng_t
            self.kBZ[i] = kbz
            self.wf_bz[i][...,:ng_t]  = w_t
            self.g_bz[i][:ng_t,:]  = g_t

    def get_BZ_kpt(self, ik):
        """
        Get the BZ k-point in crystal coordinates.

        Args:
            ik (int): BZ K-point index.

        Returns:
            numpy.ndarray: K-point in crystal coordinates.
        """
        return self.kBZ[ik]

    def get_BZ_wf(self, ik):
        """
        Get wavefunctions and G-vectors for a specific k-point in  full BZ.
        
        Args:
            ik (int): BZ K-point index.
        Returns:
            list: Wavefunctions at ik (nspin,nbands,nspinor,ngvec) and G-vectors in crystal coordinates (ngvec,3).
        """
        if getattr(self, 'wf_bz', None) is None: self.expand_fullBZ()
        #
        return [self.wf_bz[ik][..., :self.ngBZ[ik]], self.g_bz[ik, :self.ngBZ[ik], :]]

<<<<<<< HEAD
    @func_profile
=======
    
>>>>>>> f11c6751
    def Dmat(self, symm_mat=None, frac_vec=None, time_rev=None):
        """
        Computes the symmetry-adapted matrix elements < Rk | U(R) | k >.

        Parameters
        ----------
        symm_mat : np.ndarray
            Array of symmetry rotation matrices (nsym, 3, 3).
        frac_vec : np.ndarray
            Fractional translation vectors associated with symmetries (nsym, 3).
        time_rev : bool
            Whether time-reversal symmetry is included.

        if symm_mat or frac_vec or time_rev is None, the use the symmetries from SAVE
        Returns
        -------
        np.ndarray
            The computed D matrix with shape (nsym, nk, nspin, nbands, nbands).
        """
        # Compute < Rk | U(R) | k> matrix elements 
        ## isym >= len(symm_mat)/(1+int(time_rev)) must be timereversal symmetries
        ## X -> Rx + tau, R matrices are given in symm_mat, tau are frac_vec, time_rev is bool
        ## (nsym, nk, nspin, Rk_bnd, k_bnd)
        expand_wf_present = True
        if getattr(self, 'wf_bz', None) is None: expand_wf_present = False
        ##
        ## Check if already computed for SAVE symetries 
        dmat_save = getattr(self, 'save_Dmat', None)
        #
        #
        is_save_symm = False
        if symm_mat is None or frac_vec is None or time_rev is None:
            is_save_symm = True
        #
        if is_save_symm: 
            ## if dmats are already computed, return those
            if dmat_save is not None : return dmat_save
            #
            symm_mat = self.ydb.sym_car
            frac_vec = np.zeros((len(symm_mat),3),dtype=symm_mat.dtype)
            time_rev = int(np.rint(self.ydb.time_rev))
        #
        ktree = build_ktree(self.kBZ)
        Dmat = []
        nsym = len(symm_mat)
        kpt_idx = self.ydb.kpoints_indexes
        sym_idx = self.ydb.symmetry_indexes
        #
        assert nsym == len(frac_vec), "The number for frac translation must be same as Rotation matrices"
        for ik in tqdm(range(self.nkBZ), desc="Dmat"):
            # IN case the wfc are already expanded, load them
            if expand_wf_present:
                wfc_k, gvec_k = self.get_BZ_wf(ik)
                kvec = self.get_BZ_kpt(ik)
            else:
                ## else rotate them
                ixk = kpt_idx[ik]
                isk = sym_idx[ik]
                kvec, wfc_k, gvec_k = self.rotate_wfc(ixk, isk)

            for isym in range(nsym):
                trev = (isym >= nsym/(1+int(time_rev)))
                #
                ## Compute U(R)\psi_k
                #
                Rk, wfc_Rk, gvec_Rk = self.apply_symm(kvec, wfc_k, gvec_k, trev, symm_mat[isym], frac_vec[isym])
                idx = find_kpt(ktree, Rk)
                #
                ## get Rk wfc 
                # in case stored
                if expand_wf_present:
                    w_rk, g_rk = self.get_BZ_wf(idx)
                    k_rk = self.get_BZ_kpt(idx)
                else :
                    iktmp = kpt_idx[idx]
                    istmp = sym_idx[idx]
                    k_rk, w_rk, g_rk = self.rotate_wfc(iktmp, istmp)
                Dmat.append(wfc_inner_product(k_rk, w_rk, g_rk, Rk, wfc_Rk, gvec_Rk))
        #
        Dmat = np.array(Dmat).reshape(self.nkBZ, nsym, self.nspin, self.nbands, self.nbands).transpose(1,0,2,3,4)
        #
        if is_save_symm: self.save_Dmat = Dmat
        #
        return Dmat

<<<<<<< HEAD
@func_profile
=======

>>>>>>> f11c6751
def wfc_inner_product(k_bra, wfc_bra, gvec_bra, k_ket, wfc_ket, gvec_ket, ket_Gtree=None):
    """
    Computes the inner product between two wavefunctions in reciprocal space. <k_bra | k_ket>
    
    Parameters
    ----------
    k_bra : ndarray
        Crystal momentum of the bra wavefunction (3,) in reduced coordinates.
    wfc_bra : ndarray
        Wavefunction coefficients for the bra state with shape (nspin, nbnd, nspinor, ng).
    gvec_bra : ndarray
        Miller indices of the bra wavefunction (ng, 3) in reduced coordinates.
    k_ket : ndarray
        Crystal momentum of the ket wavefunction (3,) in reduced coordinates.
    wfc_ket : ndarray
        Wavefunction coefficients for the ket state with shape (nspin, nbnd, nspinor, ng).
    gvec_ket : ndarray
        Miller indices of the ket wavefunction (ng, 3) in reduced coordinates.
    ket_Gtree  : scipy.spatial._kdtree.KDTree (optional)
        Kdtree for gvec_ket. leave it or give None to internally build one
    #
    Returns
    -------
    ndarray
        Inner product matrix of shape (nspin, nbnd, nbnd). If the momenta mismatch
        is too large, returns a zero matrix.
    """
    #
    # Check consistency of wavefunction dimensions
    assert wfc_ket.shape[:3] == wfc_bra.shape[:3], "Inconsistant wfcs"
    #
    nspin, nbnd, nspinor = wfc_ket.shape[:3]
    kdiff = k_bra-k_ket
    G0 = np.rint(kdiff).astype(int)
    kdiff = kdiff-G0
    ## crystal momentum mismatch delta_{k,k'}
    if np.max(np.abs(kdiff)) > 1e-5:
        return np.zeros((nspin, nbnd, nbnd),dtype=wfc_ket.dtype)
    # Construct KDTree for nearest-neighbor search in G-vectors
    if ket_Gtree is None:
        ket_Gtree = KDTree(gvec_ket)
    gbra_shift = gvec_bra + G0[None,:]
    ## get the nearest indices and their distance
    dd, ii = ket_Gtree.query(gbra_shift, k=1)
    #
    wfc_bra_tmp = np.zeros(wfc_ket.shape,dtype=wfc_ket.dtype)
    # Get only the indices that are present
    bra_idx = ii[dd < 1e-6]
    #
    wfc_bra_tmp[:,:,:,bra_idx] = wfc_bra[...,dd<1e-6].conj()
    # return the dot product
    inprod = np.zeros((nspin, nbnd, nbnd),dtype=wfc_bra.dtype)
    for ispin in range(nspin):
        inprod[ispin] = wfc_bra_tmp[ispin].reshape(nbnd,-1)@wfc_ket[ispin].reshape(nbnd,-1).T
    #return np.einsum('sixg,sjxg->sij',wfc_bra_tmp,wfc_ket,optimize=True) #// einsum is very slow
    return inprod


def su2_mat(symm_mat,time_rev1):
    """
    Computes the SU(2) spinor rotation matrix for a given symmetry matrix.

    Parameters
    ----------
    symm_mat : ndarray
        3x3 rotation matrix describing the symmetry operation.
    time_rev1 : bool
        If True, applies time-reversal symmetry to the SU(2) matrix.

    Returns
    -------
    ndarray
        2x2 SU(2) matrix representing the spinor transformation.
    """
    # If the symmetry matrix corresponds to identity or inversion, return identity matrix
    if np.isclose(np.abs(np.trace(symm_mat)),3,atol=1e-03):
        su_mat = np.eye(2)
    else :
        sigma_0= np.array([1, 0 , 0, 1]).reshape(2,2)
        sigma_x= np.array([0, 1 , 1, 0]).reshape(2,2)
        sigma_y= np.array([0,-1j, 1j,0]).reshape(2,2)
        sigma_z= np.array([1 , 0, 0,-1]).reshape(2,2)
        sym_temp = symm_mat/np.linalg.det(symm_mat)

        if abs(sym_temp[2,0] +1) < 10**-5 :
            alpha = 0
            beta = -np.pi/2
            delta = np.arctan2(sym_temp[0,1],sym_temp[0,2])
        elif abs(sym_temp[2,0] - 1) < 10**-5:
            alpha = 0
            beta = np.pi/2
            delta = np.arctan2(-sym_temp[0,1],-sym_temp[0,2])
        else :
            beta = np.arcsin(sym_temp[2,0])
            alpha = np.arctan2(sym_temp[1,0]/np.cos(beta),sym_temp[0,0]/np.cos(beta))
            delta = np.arctan2(sym_temp[2,1]/np.cos(beta),sym_temp[2,2]/np.cos(beta))
        #
        # Convert angles to half-angles for spinor representation
        alpha = alpha/2 ; beta = -beta/2 ; delta = delta/2 ;
        #
        # Compute SU(2) rotation matrix using Euler angle decomposition
        spin_RX_delta=sigma_0*np.cos(delta)-1j*sigma_x*np.sin(delta)
        spin_RY_beta =sigma_0*np.cos(beta) -1j*sigma_y*np.sin(beta)
        spin_RZ_alpha=sigma_0*np.cos(alpha)-1j*sigma_z*np.sin(alpha)
        su_mat = spin_RZ_alpha@spin_RY_beta@spin_RX_delta
    # Apply time-reversal symmetry if needed
    if time_rev1:
        su_mat = np.array([[0, -1], [1, 0]])@su_mat
    return su_mat

## NM : This need's to be fixed But Why do we need this?
    #def write(self,path):
    #    """
    #    Write the (new?) wavefunctions in new files
    #    """
    #    if os.path.isdir(path): shutil.rmtree(path)
    #    os.mkdir(path)

    #    #copy all the files
    #    oldpath = self.path
    #    filename = self.filename
    #    shutil.copyfile("%s/%s"%(oldpath,filename),"%s/%s"%(path,filename))
    #    for nk in range(self.nkpoints):
    #        fname = "%s_fragments_%d_1"%(filename,nk+1)
    #        shutil.copyfile("%s/%s"%(oldpath,fname),"%s/%s"%(path,fname))

    #    #edit with the new wfs
    #    wf = self.wf
    #    for nk in range(self.nkpoints):
    #        fname = "%s_fragments_%d_1"%(filename,nk+1)
    #        database = Dataset("%s/%s"%(path,fname),'r+')
    #        aux = np.array([wf[nk].real,wf[nk].imag])
    #        aux = np.moveaxis(aux,0,-1)
    #        database.variables['WF_COMPONENTS_@_SP_POL1_K%d_BAND_GRP_1'%(nk+1)][:] = aux
    #        database.close()
    #    print('New wavefunctions written in %s'%path)




if __name__ == "__main__":
    ywf = YamboWFDB(path='database')


<|MERGE_RESOLUTION|>--- conflicted
+++ resolved
@@ -390,11 +390,8 @@
         time_rev = (isym >= len(self.ydb.sym_car) / (1 + int(np.rint(self.ydb.time_rev))))
         return self.apply_symm(kvec, wfc_k, gvecs_k, time_rev, sym_mat)
 
-<<<<<<< HEAD
+
     @func_profile
-=======
-    
->>>>>>> f11c6751
     def apply_symm(self, kvec, wfc_k, gvecs_k, time_rev, sym_mat, frac_vec=np.array([0, 0, 0])):
         """
         Apply symmetry to wavefunctions.
@@ -432,11 +429,8 @@
 
         return [Rkvec, wfc_rot, gvec_rot]
 
-<<<<<<< HEAD
+
     @func_profile
-=======
-    
->>>>>>> f11c6751
     def to_real_space(self, wfc_tmp, gvec_tmp, grid=[]):
         """
         Convert wavefunctions from G-space to real space.
@@ -527,11 +521,8 @@
         #
         return [self.wf_bz[ik][..., :self.ngBZ[ik]], self.g_bz[ik, :self.ngBZ[ik], :]]
 
-<<<<<<< HEAD
+
     @func_profile
-=======
-    
->>>>>>> f11c6751
     def Dmat(self, symm_mat=None, frac_vec=None, time_rev=None):
         """
         Computes the symmetry-adapted matrix elements < Rk | U(R) | k >.
@@ -617,11 +608,7 @@
         #
         return Dmat
 
-<<<<<<< HEAD
 @func_profile
-=======
-
->>>>>>> f11c6751
 def wfc_inner_product(k_bra, wfc_bra, gvec_bra, k_ket, wfc_ket, gvec_ket, ket_Gtree=None):
     """
     Computes the inner product between two wavefunctions in reciprocal space. <k_bra | k_ket>
