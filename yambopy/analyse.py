from __future__ import print_function
from __future__ import division
from past.builtins import basestring
# Copyright (C) 2015 Henrique Pereira Coutada Miranda
# All rights reserved.
#
# This file is part of yambopy
#
#
<<<<<<< HEAD
from builtins import str
from builtins import zip
from builtins import range
from builtins import object
from past.utils import old_div
=======
import sys
if sys.version_info.major > 2:
    from past.builtins import basestring
>>>>>>> 032ab894
from yambopy import *
import os
import json
import re
from itertools import product

class YamboAnalyser(object):
    """
    Class to open multiple ``.json`` files, organize them and plot the data together.
    Useful to perform convergence tests
    """
    _colormap = 'rainbow'

    def __init__(self,folder='.'):
        self.folder = folder

        files = ["%s"%filename for filename in os.listdir(folder)]
        self.filenames = [f for f in files if '.json' in f]
        #read the files
        files = [open("%s/%s"%(self.folder,f)) for f in self.filenames]

        self.jsonfiles = dict([(filename,json.load(f)) for filename,f in zip(self.filenames,files)])
        for f in files: f.close()

    def get_data_file(self,calculation,tags):
        for filename in list(self.jsonfiles[calculation]["data"].keys()):
            if all(i in filename for i in tags):
                tags = self.jsonfiles[calculation]["tags"][filename]
                data = np.array( self.jsonfiles[calculation]["data"][filename] )
                return dict( list(zip(tags, data.T)) )

    def get_data(self,tags):
        """ Get a dictionary with all the data from the files under analysis
        """
        if isinstance(tags,basestring):
            tags=(tags,)
        data = dict()
        for k in sorted(self.jsonfiles.keys()):
            for filename in list(self.jsonfiles[k]["data"].keys()):
                if all(i in filename for i in tags):
                    data[k] = np.array( self.jsonfiles[k]["data"][filename] )
        return data

    def get_tags(self,tags):
        """ Get a dictionary with the tags of the output file colomns
        """
        if isinstance(tags,basestring):
            tags=(tags,)
        tagslist = dict()
        for k in sorted(self.jsonfiles.keys()):
<<<<<<< HEAD
            for filename in list(self.jsonfiles[k]["tags"].keys()):
                if all(i in filename for i in tags):
=======
            for filename in self.jsonfiles[k]["tags"].keys():
                if any(i in filename for i in tags):
>>>>>>> 032ab894
                    tagslist[k] = np.array( self.jsonfiles[k]["tags"][filename] )

        return tagslist

    def get_colors(self,tags):
        """ select the colors according to the number of files to plot
        the files to plot are the ones that have all the tags in their name
        """
        nfiles=sum([all(i in filename for i in tags) for k in list(self.jsonfiles.keys()) for filename in list(self.jsonfiles[k]["data"].keys())])
        cmap = plt.get_cmap(self._colormap) #get color map
        colors = [cmap(i) for i in np.linspace(0, 1, nfiles)]
        return colors

    def get_path(self,path,json_filename):
        """ Obtain a list of indexes and kpoints that belong to the regular mesh
        """
        jsonfile = self.jsonfiles[json_filename]

        if 'kpts_iku' not in jsonfile or 'sym_car' not in jsonfile:
            raise ValueError( "Could not find information about the k points in the json file %s."%json_filename )

        #get data from json file
        kpts_iku = np.array(jsonfile['kpts_iku'])
        sym_car  = np.array(jsonfile['sym_car'])
        alat     = np.array(jsonfile['alat'])
        lattice  = np.array(jsonfile['lattice'])

        #check if the lattice data is present
        if not lattice.any():
            print('Information about the lattice is not present, cannot determine the path')
            exit(1)

        #check if the lattice data is present
        if not lattice.any():
            raise ValueError('Information about the lattice is not present, cannot determine the path')

        #convert to cartesian coordinates
        kpts_car = np.array([ old_div(k,alat) for k in kpts_iku ])

        #get the full list of kpoints
        full_kpts = expand_kpts(kpts_car,sym_car)

        #points in cartesian coordinates
        reciprocal_lattice = rec_lat(lattice)
        path_car = red_car(path, reciprocal_lattice)

        #find the points along the high symmetry lines
        distance = 0
        bands_kpoints = []
        bands_indexes = []
        bands_highsym_qpts = []
        old_kpt = np.array([0,0,0])
        for k in range(len(path)-1):

            kpoints_in_path = {} #store here all the points in the path
            start_kpt = path_car[k]
            end_kpt = path_car[k+1]
            #find the collinear points
            for x,y,z in product(list(range(-1,2)),repeat=3):
                shift = red_car(np.array([[x,y,z]]),reciprocal_lattice)[0]
                for index, kpt in full_kpts:
                    kpt_shift = kpt+shift
                    #if the point is collinear and not in the list we add it
                    if isbetween(start_kpt,end_kpt,kpt_shift):
                        key = tuple([round(kpt,4) for kpt in kpt_shift])
                        value = [ index, np.linalg.norm(start_kpt-kpt_shift), kpt_shift ]
                        kpoints_in_path[key] = value

            #sort the points acoording to distance to the start of the path
            kpoints_in_path = sorted(list(kpoints_in_path.values()),key=lambda i: i[1])

            #get kpoints_in_pathpoints
            if k==0: bands_highsym_qpts.append(kpoints_in_path[0][2])
            for index, disp, kpt in kpoints_in_path:
                bands_kpoints.append( kpt )
                bands_indexes.append( index )
                print(("%12.8lf "*3)%tuple(kpt), index)
            bands_highsym_qpts.append(kpt)
        return bands_kpoints, bands_indexes, bands_highsym_qpts

    def plot_gw_path(self,tags,path_label,cols=(lambda x: x[2]+x[3],),rows=None):
        """
        Create a path of k-points and find the points in the regular mesh that correspond to points in the path
        Use these points to plot the GW band structure.
        """
        if isinstance(tags,basestring): tags = (tags,)
        path = np.array([p[0] for p in path_label])
        labels = [p[1] for p in path_label]
        plot = False
        colors = self.get_colors(tags)
        lstyles = ['-', '--', '_', ':']
        fig = plt.figure()
        ax = plt.subplot(111)
        n=0

        #select one of the files to obtain the points in the path
        json_filename = list(self.jsonfiles.keys())[0]

        #find the points along the high symmetry lines
        json_filename = list(self.jsonfiles.keys())[0]
        bands_kpoints, bands_indexes, bands_highsym_qpts = self.get_path(path,json_filename)

        #calculate distances
        bands_distances = [0]
        distance = 0
        for nk in range(1,len(bands_kpoints)):
            distance += np.linalg.norm(bands_kpoints[nk-1]-bands_kpoints[nk])
            bands_distances.append(distance)


        #obtain the bands for the output files and plot
        for json_filename in list(self.jsonfiles.keys()):
            for output_filename in self.jsonfiles[json_filename]['data']:
                if all(i in output_filename for i in tags):
                    kpoint_index, bands_cols = self.get_gw_bands(json_filename,output_filename,cols=cols,rows=rows)

                    #plot
                    for ib,bands in enumerate(bands_cols):
                        label = output_filename
                        for band in bands:
                            plt.plot(bands_distances,[band[k] for k in bands_indexes],linestyle=lstyles[ib%len(lstyles)],label=label,color=colors[n])
                            label=None
                    plot = True
                    n+=1

        if plot:
            #plot high-symmetry q-points
            distance = 0
            bands_highsym_qpts_distances = [0]
            for nk in range(1,len(bands_highsym_qpts)):
                plt.axvline(distance,color='k')
                distance+=np.linalg.norm(bands_highsym_qpts[nk]-bands_highsym_qpts[nk-1])
                bands_highsym_qpts_distances.append(distance)

            #plot labels
            plt.xticks(bands_highsym_qpts_distances, labels)

            box = ax.get_position()
            plt.title('GW quasiparticles on a path')
            plt.ylabel('E (eV)')
            ax.set_position([box.x0, box.y0, box.width * 0.8, box.height])
            plt.xlim(0,max(bands_distances))
            ax.legend(loc='center left', bbox_to_anchor=(1, 0.5), prop={'size':8})
            if 'DISPLAY' in os.environ:
                plt.show()
            else:
                plt.savefig('gw.png')

    def get_gw_path_bands(self,tags,path_label,cols=(lambda x: x[2]+x[3],),rows=None):

        """ Get the bands a path of k-points and find the points in the regular mesh that correspond to points in the path
        """
        path = np.array([p[0] for p in path_label])

        #select one of the files to obtain the points in the path
        json_filename = list(self.jsonfiles.keys())[0]

        #find the points along the high symmetry lines
        json_filename = list(self.jsonfiles.keys())[0]
        bands_kpoints, bands_indexes, bands_highsym_qpts = self.get_path(path,json_filename)

        #calculate distances
        bands_distances = [0]
        distance = 0
        for nk in range(1,len(bands_kpoints)):
            distance += np.linalg.norm(bands_kpoints[nk-1]-bands_kpoints[nk])
            bands_distances.append(distance)


        #obtain the bands for the output files and plot
        for json_filename in list(self.jsonfiles.keys()):
            for output_filename in self.jsonfiles[json_filename]['data']:
                kpoint_index, bands_cols = self.get_gw_bands(json_filename,output_filename,cols=cols,rows=rows)

                # Pass path and bands in arrays
                band_in_path = []
                for ib,bands in enumerate(bands_cols):
                    band_aux = []
                    for band in bands:
                        band_aux.append([band[k] for k in bands_indexes])
                    band_in_path.append(band_aux)

        return bands_distances, band_in_path

    def get_gw_bands(self,json_filename,output_filename,cols=(lambda x: x[2]+x[3],),rows=None):
        """
        Get the gw bands from a gw calculation from a filename

        Arguments:
            json_filename: the name of the json file
            output_filename: the name of the output filename that is in the json file

        The list of quaisparticle energies in yambo is organized as follows:
        K-point Band E0 E-E0 Sc(E0)
        if we want to plot the bandstructure we have to plot in the same k-point
        the values of the required column for the different bands
        """

        data = np.array( self.jsonfiles[json_filename]["data"][output_filename] )
        # first we get the number of bands to plot
        bands = data[:,1]
        bmin, bmax = int(min(bands)), int(max(bands))

        bands_cols = []
        for col in cols:
            #get x
            kpoint_index = data[data[:,1]==bmin,0]

            #get the y's
            #to choose what to plot we can have either a function or an index
            if hasattr(col, '__call__'):
                bands = np.array([[ col(c) for c in data[data[:,1]==b,:] ] for b in range(bmin,bmax+1)])
            elif isinstance( col, int ):
                bands = np.array([ data[data[:,1]==b,col] for b in range(bmin,bmax+1) ])
            else:
                raise ValueError( "The col datatype: %s is not known"%str(type(col)) )

            #make row operations if available
            if rows:
                bands = [ row(bands) for row in rows ]
            bands_cols.append(bands)
        return kpoint_index, bands_cols

    def plot_qp_correction(self,tags=('qp',),lda=2,qp=3):
<<<<<<< HEAD
        
=======

>>>>>>> 032ab894
        if isinstance(tags,basestring): tags = (tags,)

        ax = plt.axes([0.1, 0.1, .7, .7])
        for json_filename in sorted(self.jsonfiles.keys()):
            for output_filename in self.jsonfiles[json_filename]["data"]:
                if all(i in output_filename for i in tags):
                    data = np.array( self.jsonfiles[json_filename]["data"][output_filename] )

                    plt.plot(data[:,lda],data[:,qp],'o',label=output_filename)
                    plt.legend(loc='center left', bbox_to_anchor=(1, 0.5), prop={'size':8})
        xmin, xmax = ax.get_xlim()
        ymin, ymax = ax.get_ylim()
        plt.plot([xmin,xmax],[ymin,ymax],'k--',lw=2)

        box = ax.get_position()
        ax.set_position([box.x0, box.y0, box.width * 0.8, box.height])
        ax.legend(loc='center left', bbox_to_anchor=(1, 0.5), prop={'size':8})
        plt.plot()
        plt.show()

    def plot_gw(self,tags=('qp',),cols=(lambda x: x[2]+x[3],),rows=None):
        """
        Use this function to plot the quasiparticle energies from a GW calculation

        Arguments:
            cols: a list of indexes or functions
            the functions that take as input each column of the o.QP file and the output will be plotted
            the index is used to select the columns to plot
            rows: the same as cols but for the electronic bands in the file o.QP

        Example:
            a.plot_gw('qp',cols=(lambda x: x[2]+x[3],),rows=(lambda x: x[1]-x[2],))

            Will plot only files with 'qp' in their filename
            Will add the second and third columns (DFT eigenvalues + GW corrections)
            Will subtract the 2nd and 1st bands (usefull to study the convergence of the gap)
        """
        plot = False
        fig = plt.figure()
        ax = plt.subplot(111)
        colors = self.get_colors(tags)
        if isinstance(tags,basestring): tags = (tags,)

        n=0
        for json_filename in sorted(self.jsonfiles.keys()):
            for output_filename in self.jsonfiles[json_filename]["data"]:
                if all(i in output_filename for i in tags):
                    data = np.array( self.jsonfiles[json_filename]["data"][output_filename] )

                    kpoint_index, bands_cols = self.get_gw_bands(json_filename,output_filename,cols=cols,rows=rows)

                    #plot
                    for bands in bands_cols:
                        label = output_filename
                        for band in bands:
                            ax.plot(kpoint_index,band,'-',label=label,color=colors[n])
                            label = None
                    plot = True
                    n+=1
        if plot:
            box = ax.get_position()
            ax.set_position([box.x0, box.y0, box.width * 0.8, box.height])

            plt.title('GW quasiparticles on a mesh')
            ax.legend(loc='center left', bbox_to_anchor=(1, 0.5), prop={'size':8})
            plt.show()

    def plot_bse(self,tags,cols=(2,),ax=None):
        """
        Use this function to plot the absorption spectrum calculated using the BSE
        cols: a list of indexes to select which columns from the file to plot

        Example:
            a.plot_bse('eps',cols=(2,))

            Will plot only files with 'eps' in their filename (absorption spectra)
            Will plot the second column (absorption spectra)
        """
        if ax is None:
            standalone = True
            ax = plt.gca()
        else:
            standalone = False
        plot = False

        colors = self.get_colors(tags)

        n=0
        for k in sorted(self.jsonfiles.keys()):
            for filename in list(self.jsonfiles[k]["data"].keys()):
                if all(i in filename for i in tags):
                    data = np.array( self.jsonfiles[k]["data"][filename] )

                    #select the color to plot with
                    color = colors[n]
                    n+=1

                    for col in cols:
                        x = data[:,0]
                        y = data[:,col-1]
                        label = filename.split('/')[-1]+" col=%d"%col
                        ax.plot(x,y,label=label,color=color)
                        plot = True
        if plot:
            ax.set_ylabel('Im$[\\chi(\omega)]$')
            ax.set_xlabel('$\omega$ (eV)')

            ax.legend(frameon=False)
            if standalone: plt.show()
        return ax

    def plot_spectral_function(self,tags):
<<<<<<< HEAD
        """
        Plot the spectral function
        """
=======
>>>>>>> 032ab894
        if isinstance(tags,basestring):
            tags = (tags,)
        ax = plt.axes([0.1, 0.1, .7, .7])
        for json_filename in sorted(self.jsonfiles.keys()):
          for output_filename in self.jsonfiles[json_filename]["data"]:
            if all(i in output_filename for i in tags):
               data = np.array( self.jsonfiles[json_filename]["data"][output_filename] )
               plt.title('Spectral function as a function of Temperature')
               plt.plot(data[:,0],data[:,2],'-',label=output_filename)
        box = ax.get_position()
        ax.set_position([box.x0, box.y0, box.width * 0.8, box.height])

        ax.legend(loc='center left', bbox_to_anchor=(1, 0.5), prop={'size':8})
        plt.show()

    def print_timing(self,tags=""):
        for k in list(self.jsonfiles.keys()):
            if all(i in k for i in tags):
                print("\n%s"%k)
                for key,val in list(self.jsonfiles[k]["runtime"].items()):
                    print("%40s %10s %10s %10s"%(key,val[0],val[1],val[2]))

    def get_inputfiles_tag(self,tags):
        """
        Get a specific tag from all the .json files from the folders
        You need to write down all the tags that you want to find
        The tags are both for variables in the input file and arguments (meaning runlevels)
        """
        #check if a string was passed and in that case we make it a tuple
<<<<<<< HEAD
        if isinstance(tags,basestring): tags = (tags,)
=======
        if isinstance(tags,basestring):
            tags = (tags,)
>>>>>>> 032ab894

        inputfiles = self.get_inputfiles()
        inputfiles_tags = dict()

        for k in list(inputfiles.keys()):
            inputfiles_tags[k] = dict()

            # get the current inputfile
            this_inputfile = inputfiles[k]

            #initialize the dictionary
            inputfiles_tags[k] = {'variables':{},'arguments':[]}

            for tag in tags:
                for filename in this_inputfile:

                    # We look for the tag both in the variable and in the arguments
                    # look in variables
                    if tag in list(this_inputfile[filename]['variables'].keys()):
                        inputfiles_tags[k]['variables'][tag] = this_inputfile[filename]['variables'][tag]
                    #look in arguments
                    if tag in this_inputfile[filename]['arguments']:
                        inputfiles_tags[k]['arguments'].append(tag)
        return inputfiles_tags

    def get_inputfiles(self):
        """
        Get all the inputfiles from the different .json files
        Each .json file contains all the output files in a folder
        """

        inputfiles = dict()
        for k in self.jsonfiles:
            inputfiles[k] = dict()
            for key,val in list(self.jsonfiles[k]["inputfile"].items()):
                inputfiles[k][key] = val
        return inputfiles

    def print_inputfiles(self):
        """
        Print all the inputfiles from all the json files
        """
        #iterate over the json files
        for k in list(self.jsonfiles.keys()):
            print("jsonfile: ", k)

            #get the jsonfile
            jsonfile = self.jsonfiles[k]

            for inputfile,content in list(jsonfile['inputfile'].items()):
                print("inputfile:", inputfile)
                y = YamboIn(filename=None)
                y.arguments = content["arguments"]
                y.variables = content["variables"]
                print(y)
                print()

    def __str__(self):
        s = ""
        for json_file in self.jsonfiles:
            s+="%s\n"%json_file
            for f in self.jsonfiles[json_file]['data']:
                s+="\t%s\n"%f
        return s<|MERGE_RESOLUTION|>--- conflicted
+++ resolved
@@ -1,23 +1,19 @@
 from __future__ import print_function
 from __future__ import division
-from past.builtins import basestring
 # Copyright (C) 2015 Henrique Pereira Coutada Miranda
 # All rights reserved.
 #
 # This file is part of yambopy
 #
 #
-<<<<<<< HEAD
 from builtins import str
 from builtins import zip
 from builtins import range
 from builtins import object
-from past.utils import old_div
-=======
 import sys
 if sys.version_info.major > 2:
     from past.builtins import basestring
->>>>>>> 032ab894
+    from past.utils import old_div
 from yambopy import *
 import os
 import json
@@ -68,13 +64,8 @@
             tags=(tags,)
         tagslist = dict()
         for k in sorted(self.jsonfiles.keys()):
-<<<<<<< HEAD
             for filename in list(self.jsonfiles[k]["tags"].keys()):
                 if all(i in filename for i in tags):
-=======
-            for filename in self.jsonfiles[k]["tags"].keys():
-                if any(i in filename for i in tags):
->>>>>>> 032ab894
                     tagslist[k] = np.array( self.jsonfiles[k]["tags"][filename] )
 
         return tagslist
@@ -299,11 +290,7 @@
         return kpoint_index, bands_cols
 
     def plot_qp_correction(self,tags=('qp',),lda=2,qp=3):
-<<<<<<< HEAD
-        
-=======
-
->>>>>>> 032ab894
+
         if isinstance(tags,basestring): tags = (tags,)
 
         ax = plt.axes([0.1, 0.1, .7, .7])
@@ -416,12 +403,9 @@
         return ax
 
     def plot_spectral_function(self,tags):
-<<<<<<< HEAD
         """
         Plot the spectral function
         """
-=======
->>>>>>> 032ab894
         if isinstance(tags,basestring):
             tags = (tags,)
         ax = plt.axes([0.1, 0.1, .7, .7])
@@ -451,12 +435,7 @@
         The tags are both for variables in the input file and arguments (meaning runlevels)
         """
         #check if a string was passed and in that case we make it a tuple
-<<<<<<< HEAD
         if isinstance(tags,basestring): tags = (tags,)
-=======
-        if isinstance(tags,basestring):
-            tags = (tags,)
->>>>>>> 032ab894
 
         inputfiles = self.get_inputfiles()
         inputfiles_tags = dict()
