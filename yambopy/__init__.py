--- conflicted
+++ resolved
@@ -47,12 +47,9 @@
 from yambopy.dbs.greendb import *
 from yambopy.dbs.latticedb import *
 from yambopy.dbs.electronsdb import *
-<<<<<<< HEAD
 from yambopy.dbs.rtdb import *
-=======
 from yambopy.dbs.excitondb import *
 from yambopy.dbs.wfdb import *
->>>>>>> 94aac06c
 
 #input/output files
 from yambopy.io.inputfile import *
