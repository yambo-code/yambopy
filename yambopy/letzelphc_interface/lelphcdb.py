import numpy as np
from netCDF4 import Dataset
from yambopy.tools.string import marquee
from yambopy.units import ha2ev
from yambopy.kpoints import build_ktree, find_kpt

class LetzElphElectronPhononDB():
    """
    Python class to read the electron-phonon matrix elements from LetzElPhC.

    About LetzElPhC: https://gitlab.com/lumen-code/LetzElPhC
    
    By default it reads the full database g(q,k,m,s,b1,b2) including phonon energies.
    
    - Input: path of ndb.elph
    - Input: read_all (default True), read ph. eigenvectors and el-ph matrix elements
    - Input: div_by_energies (default True), divide el-ph mat. el. by sqrt(2* ph. energies)

    - Usage and main variables: 
    
      :: lph = LetzElphElectronPhononDB(path_ndb_elph)
    
      :: lph.kpoints         #kpoints in cryst. coords. (BZ)
      :: lph.qpoints         #qpoints in crist. coords. (BZ)
      :: lph.ph_energies     #Phonon energies (eV), energies in LetzElPhCode [Ry]      
      :: lph.ph_eigenvectors #Phonon modes
      :: lph.gkkp            #El-ph matrix elements (by default normalised with ph. energies) [!!!! RYDBERG UNITS !!!!]:
      :: lph.gkkp_sq         #Couplings (square)

    Formats:
    - modes[iq][il][iat][ix]
    - gkkp[iq][ik][il][is][ib1][ib2]              
    """

    def __init__(self,filename,read_all=True,div_by_energies=True,verbose=False):

        # Open database
        try: database = Dataset(filename)
        except: raise FileNotFoundError("error opening %s in LetzElphElectronPhononDB"%filename)

        self.filename = filename
        # Read DB dimensions
        self.nb1 = database.dimensions['initial_band'].size
        self.nb2 = database.dimensions['final_band_PH_abs'].size
        self.nm = database.dimensions['nmodes'].size
        self.nat = database.dimensions['atom'].size
        self.nk = database.dimensions['nk'].size
        self.nq = database.dimensions['nq'].size
        self.ns = database.dimensions['nspin'].size
        self.nsym = database.dimensions['nsym_ph'].size
<<<<<<< HEAD

=======
        self.div_by_energies = div_by_energies # if true, the elph store are normalized with 1/(2*w_ph)
        #
        #
>>>>>>> 7acf0496
        conv = database['convention'][...].data
        if isinstance(conv, np.ndarray):
            if conv.dtype.kind == 'S':  # Byte strings (C chars)
                conv = conv.tobytes().decode('utf-8').strip()
            else:
                conv = str(conv)  # Fallback for non-string arrays
        elif isinstance(conv, bytes):
            conv = conv.decode('utf-8').strip()
        else:
            conv = str(conv).strip()
<<<<<<< HEAD
        stard_conv = False
        if conv.strip() == 'standard':
            print("Convention used in Letzelphc : k -> k+q (standard)")
        else:
            print("Convention used in Letzelphc : k-q -> k (yambo)")
        self.convention = conv.strip()
        #
        # Read DB
        #For developes: Do not use database.variables['x'][:]
        #prefer to use : databaase.variables['x'][...].data to preserve precision
        self.kpoints = database.variables['kpoints'][...].data
        self.qpoints = database.variables['qpoints'][...].data
        self.bands   = database.variables['bands'][...].data
        self.ktree   = build_ktree(self.kpoints)
        self.qtree   = build_ktree(self.qpoints)
        self.kmap = database.variables['kmap'][...].data
=======
        conv = conv.strip().replace('\0', '')
        #
        #
        if conv == 'standard':
            print("Convention used in Letzelphc : k -> k+q (standard)")
        else:
            print("Convention used in Letzelphc : k-q -> k (yambo)")
        self.convention = conv
        #
        # Read DB
        self.kpoints = database.variables['kpoints'][:]
        self.qpoints = database.variables['qpoints'][:]
        self.bands   = database.variables['bands'][:]
        self.ktree   = build_ktree(self.kpoints)
        self.qtree   = build_ktree(self.qpoints)
>>>>>>> 7acf0496
        
        self.ph_energies = database.variables['FREQ'][...].data*(ha2ev/2.) # From [Ry] to [eV]
        self.check_energies()

        if read_all: 
 
            self.read_eigenmodes(database)
            self.read_elph(database,scale_g_with_ph_energies=div_by_energies)

        for var in database.variables.values():
            if var.name=='elph_mat': self.ncfloat_type=var.dtype 

        database.close()
        
        self.verbose = verbose

    def check_energies(self):
        """
        Inform the user about unexpected negative frequencies and set them to positive
        """
        indices = np.where(self.ph_energies < 0.)
        warn = False
        for Q in indices[0]:
            for M in indices[1]:
                if Q==0 and M in [0,1,2]: 
                    print('Acoustic modes have been set to zero')
                    self.ph_energies[Q,M]= 0 #np.abs(self.ph_energies[Q,M])#self.ph_energies[Q,M]=0.
                else:
                    warn = True
                    self.ph_energies[Q,M]=np.abs(self.ph_energies[Q,M])
        if warn: print("[WARNING] Found unexpected negative phonon energies, be careful!")

    def read_eigenmodes(self,database):
        """
        Read phonon eigenmodes
        """

        eivs_tmp = database.variables['POLARIZATION_VECTORS'][...].data
        self.ph_eigenvectors = np.zeros([self.nq,self.nm,self.nat,3],dtype=eivs_tmp.dtype)
        self.ph_eigenvectors = eivs_tmp[:,:,:,:,0] + 1j*eivs_tmp[:,:,:,:,1]

    def read_elph(self,database,scale_g_with_ph_energies=True):
        """
        Read electron-phonon matrix elements
        
        - If scale_g_with_ph_energies they are divided by sqrt(2*ph_E)
        """    
        gkkp_tmp  = database.variables['elph_mat'][...].data
        gkkp_full = np.zeros([self.nq,self.nk,self.nm,self.ns,self.nb1,self.nb2],dtype=gkkp_tmp.dtype)
        gkkp_full = gkkp_tmp[:,:,:,:,:,:,0]+1j*gkkp_tmp[:,:,:,:,:,:,1]
       
        # Check integrity of elph values
        if np.isnan(gkkp_full).any(): print('[WARNING] NaN values detected in elph database.')
        
        # Scaling with phonon energies
        if scale_g_with_ph_energies: gkkp_full = self.scale_g(gkkp_full) 

        self.gkkp = gkkp_full
        self.gkkp_sq = np.abs(gkkp_full)**2. 

    def scale_g(self,dvscf):
        """
        Normalise matrix elements by the phonon energy as: 
       
        g_qnu = dvscf_qnu/sqrt(2*w_qnu)
        """
        
        g = np.zeros([self.nq,self.nk,self.nm,self.ns,self.nb1,self.nb2],dtype=self.ph_eigenvectors.dtype)
        for iq in range(self.nq):
            for inu in range(self.nm): 
                if iq==0 and inu in [0,1,2]: 
                    g[iq,:,inu,:,:,:] = 0. # Remove acoustic branches
                else:
                    ph_E = self.ph_energies[iq,inu]/(ha2ev/2.) # Put back the energies in Rydberg units
                    g[iq,:,inu,:,:,:] = dvscf[iq,:,inu,:,:,:]/np.sqrt(2.*ph_E)
        return g


    def read_iq(self,iq, bands_range=[], database=None, convention='yambo'):
        """
<<<<<<< HEAD
        !!!! This method works in Ry !!!!
=======
>>>>>>> 7acf0496
        Reads the electron-phonon matrix elements and phonon eigenvectors for a specific q-point index.

        If the data is already loaded in memory, it returns the corresponding array slice. Otherwise,
        it reads from the database without storing the data in memory.
        
        This function reads data for a single q-point instead of the entire dataset, which is useful
        for handling large databases efficiently.

        Parameters
        ----------
        iq : int
            Index of the q-point.
        bands_range : list, optional
            Specifies the range of bands to read. The start index follows Python indexing (starting from 0),
            and the end index is excluded. If not provided, it defaults to the minimum and maximum bands available.
        database : Dataset, optional
            If provided, the function will use this open dataset instead of opening the file again.
        convention : str, optional
            Defines the convention used for electron-phonon matrix elements.
            - 'yambo': Outputs \<k|dV|k-q>.
            - Any other value: Outputs \<k+q|dV|k>.

        Returns
        -------
        tuple
            A tuple containing:
            - ph_eigenvectors : ndarray
                The phonon eigenvectors.
            - ph_elph_me : ndarray
<<<<<<< HEAD
                The electron-phonon matrix elements with the QE convention [!!Ry!!].
=======
                The electron-phonon matrix elements with the specified convention.
                ( nk, nm, nspin, initial bnd, final bnd)
>>>>>>> 7acf0496
        """
        #
        if len(bands_range) == 0:
            bands_range = [min(self.bands)-1,max(self.bands)]
        min_bnd = min(bands_range)
        max_bnd = max(bands_range)
        nbnds = max_bnd - min_bnd
        assert (min_bnd >= min(self.bands)-1)
        assert (max_bnd <= max(self.bands))
        start_bnd_idx = 1+min_bnd - min(self.bands)
        end_bnd = start_bnd_idx + nbnds
<<<<<<< HEAD
        
=======

        # self.ph_eigenvectors , self.gkkp
>>>>>>> 7acf0496
        if hasattr(self, 'ph_eigenvectors'):
            ph_eigs = self.ph_eigenvectors[iq]
            eph_mat = self.gkkp[iq, :, :, :, start_bnd_idx:end_bnd, start_bnd_idx:end_bnd ]
        else :
            ## else we load from the file
            close_file = False
<<<<<<< HEAD
        if not database :
            close_file = True
            database = Dataset(self.filename,'r')
        eph_mat = database['elph_mat'][iq, :, :, :, start_bnd_idx:end_bnd, start_bnd_idx:end_bnd, :].data #
        # ( nk, nm, nspin, initial bnd, final bnd,2) -> (nk,nm,nspin,initial bnd, final bnd,2)
        ph_eigs = database['POLARIZATION_VECTORS'][iq,...].data
        eph_mat = eph_mat[...,0] + 1j*eph_mat[...,1] # (nk,nm, nspin,initial bnd, final bnd)            
        ph_eigs = ph_eigs[...,0] + 1j*ph_eigs[...,1]
        sqrt_EPh = 1.0 / np.sqrt(2 * self.ph_energies[iq]/ha2ev) # energies [eV]->[Ry]
        sqrt_EPh[np.isnan(sqrt_EPh)] = 0 # Ry
        sqrt_EPh=(0.5)**1.5 * sqrt_EPh 
        if(iq==0): sqrt_EPh[:3]=0 # ensure acoustic modes are zero
        eph_mat = np.einsum('kvslm,v->kvslm', eph_mat, sqrt_EPh)
        if close_file :database.close()
        return [ph_eigs, self.change_convention(self.qpoints[iq],eph_mat, convention).astype(eph_mat.dtype)]
=======
            if not database :
                close_file = True
                database = Dataset(self.filename,'r')
            eph_mat = database['elph_mat'][iq, :, :, :, start_bnd_idx:end_bnd, start_bnd_idx:end_bnd, :].data
            # ( nk, nm, nspin, initial bnd, final bnd)
            ph_eigs = database['POLARIZATION_VECTORS'][iq,...].data
            eph_mat = eph_mat[...,0] + 1j*eph_mat[...,1]
            ph_eigs = ph_eigs[...,0] + 1j*ph_eigs[...,1]
            ## normalize with ph_freq
            if self.div_by_energies:
                ph_freq_iq = np.sqrt(2.0*np.abs(self.ph_energies[iq])/(ha2ev/2.))
                if iq >0:
                    ph_freq_iq = 1.0/ph_freq_iq
                    eph_mat *= ph_freq_iq[None,:,None,None,None]
                else:
                    eph_mat[:,:3] = 0.0
                    ph_freq_iq = 1.0/ph_freq_iq[3:]
                    eph_mat[:,3:] *= ph_freq_iq[None,:,None,None,None]

            if close_file :database.close()
        ## output elph matrix elements unit (Ry if div_by_energies else Ry^1.5)
        # ( nk, nm, nspin, initial bnd, final bnd)
        return [ph_eigs, self.change_convention(self.qpoints[iq],eph_mat, convention)]
>>>>>>> 7acf0496

    def change_convention(self, qpt, elph_iq, convention='yambo'):
        """
        Adjusts the convention of the electron-phonon matrix elements.
    
        Parameters
        ----------
        qpt : ndarray
            The q-point in crystal coordinates.
        elph_iq : ndarray
            The electron-phonon matrix elements.
        convention : str, optional
            Defines the output format:
            - 'yambo': Outputs \<k|dV|k-q>.
            - Any other value: Outputs \<k+q|dV|k>.

        Returns
        -------
        ndarray
            The electron-phonon matrix elements in the desired convention. The returned array is a view, not a copy.
        """
        if convention.strip() != 'yambo': convention = 'standard'
        if self.convention == convention: return elph_iq
        if convention == 'standard': factor = 1.0
<<<<<<< HEAD
        else :factor = -1.0
        idx_q = find_kpt(self.ktree, factor*qpt[None, :] + self.kpoints)
        return elph_iq[idx_q,:, ...]
=======
        else: factor = -1.0
        idx_q = find_kpt(self.ktree, factor*qpt[None, :] + self.kpoints)
        return elph_iq[idx_q, ...]
>>>>>>> 7acf0496

    def __str__(self):

        lines = []; app = lines.append
        app(marquee(self.__class__.__name__))
            
        app('nqpoints: %d'%self.nq)
        app('nkpoints: %d'%self.nk)
        app('nmodes: %d'%self.nm)
        app('natoms: %d'%self.nat)
        app('nbands: %d %d'%(self.nb1,self.nb2))
        app('convention: %s'%self.convention)

        if self.verbose:

            if hasattr(self, 'ph_eigenvectors'):                 
                app('-----------------------------------')
                for iq in range(self.nq):
                    app('nqpoint %d'%iq)
                    for n,mode in enumerate(self.ph_eigenvectors[iq]):
                        app('mode %d freq: %lf meV'%(n,self.ph_energies[iq,n]*1000.))
                        for a in range(self.nat):
                            app(("%12.8lf "*3)%tuple(mode[a].real))
                    app('-----------------------------------')
            else:
                app('-----------------------------------')
                app('Eigenvectors and matrix elements not loaded')
                app('-----------------------------------')

        return "\n".join(lines)<|MERGE_RESOLUTION|>--- conflicted
+++ resolved
@@ -48,13 +48,9 @@
         self.nq = database.dimensions['nq'].size
         self.ns = database.dimensions['nspin'].size
         self.nsym = database.dimensions['nsym_ph'].size
-<<<<<<< HEAD
-
-=======
         self.div_by_energies = div_by_energies # if true, the elph store are normalized with 1/(2*w_ph)
         #
         #
->>>>>>> 7acf0496
         conv = database['convention'][...].data
         if isinstance(conv, np.ndarray):
             if conv.dtype.kind == 'S':  # Byte strings (C chars)
@@ -65,13 +61,14 @@
             conv = conv.decode('utf-8').strip()
         else:
             conv = str(conv).strip()
-<<<<<<< HEAD
-        stard_conv = False
-        if conv.strip() == 'standard':
+        conv = conv.strip().replace('\0', '')
+        #
+        #
+        if conv == 'standard':
             print("Convention used in Letzelphc : k -> k+q (standard)")
         else:
             print("Convention used in Letzelphc : k-q -> k (yambo)")
-        self.convention = conv.strip()
+        self.convention = conv
         #
         # Read DB
         #For developes: Do not use database.variables['x'][:]
@@ -82,23 +79,6 @@
         self.ktree   = build_ktree(self.kpoints)
         self.qtree   = build_ktree(self.qpoints)
         self.kmap = database.variables['kmap'][...].data
-=======
-        conv = conv.strip().replace('\0', '')
-        #
-        #
-        if conv == 'standard':
-            print("Convention used in Letzelphc : k -> k+q (standard)")
-        else:
-            print("Convention used in Letzelphc : k-q -> k (yambo)")
-        self.convention = conv
-        #
-        # Read DB
-        self.kpoints = database.variables['kpoints'][:]
-        self.qpoints = database.variables['qpoints'][:]
-        self.bands   = database.variables['bands'][:]
-        self.ktree   = build_ktree(self.kpoints)
-        self.qtree   = build_ktree(self.qpoints)
->>>>>>> 7acf0496
         
         self.ph_energies = database.variables['FREQ'][...].data*(ha2ev/2.) # From [Ry] to [eV]
         self.check_energies()
@@ -179,10 +159,7 @@
 
     def read_iq(self,iq, bands_range=[], database=None, convention='yambo'):
         """
-<<<<<<< HEAD
         !!!! This method works in Ry !!!!
-=======
->>>>>>> 7acf0496
         Reads the electron-phonon matrix elements and phonon eigenvectors for a specific q-point index.
 
         If the data is already loaded in memory, it returns the corresponding array slice. Otherwise,
@@ -212,12 +189,7 @@
             - ph_eigenvectors : ndarray
                 The phonon eigenvectors.
             - ph_elph_me : ndarray
-<<<<<<< HEAD
-                The electron-phonon matrix elements with the QE convention [!!Ry!!].
-=======
-                The electron-phonon matrix elements with the specified convention.
-                ( nk, nm, nspin, initial bnd, final bnd)
->>>>>>> 7acf0496
+                The electron-phonon matrix elements with the specified convention [QE convention Ry].
         """
         #
         if len(bands_range) == 0:
@@ -229,35 +201,13 @@
         assert (max_bnd <= max(self.bands))
         start_bnd_idx = 1+min_bnd - min(self.bands)
         end_bnd = start_bnd_idx + nbnds
-<<<<<<< HEAD
-        
-=======
-
-        # self.ph_eigenvectors , self.gkkp
->>>>>>> 7acf0496
+        
         if hasattr(self, 'ph_eigenvectors'):
             ph_eigs = self.ph_eigenvectors[iq]
             eph_mat = self.gkkp[iq, :, :, :, start_bnd_idx:end_bnd, start_bnd_idx:end_bnd ]
         else :
             ## else we load from the file
             close_file = False
-<<<<<<< HEAD
-        if not database :
-            close_file = True
-            database = Dataset(self.filename,'r')
-        eph_mat = database['elph_mat'][iq, :, :, :, start_bnd_idx:end_bnd, start_bnd_idx:end_bnd, :].data #
-        # ( nk, nm, nspin, initial bnd, final bnd,2) -> (nk,nm,nspin,initial bnd, final bnd,2)
-        ph_eigs = database['POLARIZATION_VECTORS'][iq,...].data
-        eph_mat = eph_mat[...,0] + 1j*eph_mat[...,1] # (nk,nm, nspin,initial bnd, final bnd)            
-        ph_eigs = ph_eigs[...,0] + 1j*ph_eigs[...,1]
-        sqrt_EPh = 1.0 / np.sqrt(2 * self.ph_energies[iq]/ha2ev) # energies [eV]->[Ry]
-        sqrt_EPh[np.isnan(sqrt_EPh)] = 0 # Ry
-        sqrt_EPh=(0.5)**1.5 * sqrt_EPh 
-        if(iq==0): sqrt_EPh[:3]=0 # ensure acoustic modes are zero
-        eph_mat = np.einsum('kvslm,v->kvslm', eph_mat, sqrt_EPh)
-        if close_file :database.close()
-        return [ph_eigs, self.change_convention(self.qpoints[iq],eph_mat, convention).astype(eph_mat.dtype)]
-=======
             if not database :
                 close_file = True
                 database = Dataset(self.filename,'r')
@@ -266,23 +216,15 @@
             ph_eigs = database['POLARIZATION_VECTORS'][iq,...].data
             eph_mat = eph_mat[...,0] + 1j*eph_mat[...,1]
             ph_eigs = ph_eigs[...,0] + 1j*ph_eigs[...,1]
-            ## normalize with ph_freq
             if self.div_by_energies:
-                ph_freq_iq = np.sqrt(2.0*np.abs(self.ph_energies[iq])/(ha2ev/2.))
-                if iq >0:
+                ph_freq_iq = np.sqrt(2.0*np.abs(self.ph_energies[iq]/(ha2ev/2.)))
+                if iq > 0:
                     ph_freq_iq = 1.0/ph_freq_iq
-                    eph_mat *= ph_freq_iq[None,:,None,None,None]
-                else:
-                    eph_mat[:,:3] = 0.0
-                    ph_freq_iq = 1.0/ph_freq_iq[3:]
-                    eph_mat[:,3:] *= ph_freq_iq[None,:,None,None,None]
-
+                    eph_mat[:, 3:] *= ph_freq_iq[None,:,None,None,None]
             if close_file :database.close()
+        return [ph_eigs, self.change_convention(self.qpoints[iq],eph_mat, convention).astype(eph_mat.dtype)]
         ## output elph matrix elements unit (Ry if div_by_energies else Ry^1.5)
         # ( nk, nm, nspin, initial bnd, final bnd)
-        return [ph_eigs, self.change_convention(self.qpoints[iq],eph_mat, convention)]
->>>>>>> 7acf0496
-
     def change_convention(self, qpt, elph_iq, convention='yambo'):
         """
         Adjusts the convention of the electron-phonon matrix elements.
@@ -306,15 +248,9 @@
         if convention.strip() != 'yambo': convention = 'standard'
         if self.convention == convention: return elph_iq
         if convention == 'standard': factor = 1.0
-<<<<<<< HEAD
-        else :factor = -1.0
+        else: factor = -1.0
         idx_q = find_kpt(self.ktree, factor*qpt[None, :] + self.kpoints)
         return elph_iq[idx_q,:, ...]
-=======
-        else: factor = -1.0
-        idx_q = find_kpt(self.ktree, factor*qpt[None, :] + self.kpoints)
-        return elph_iq[idx_q, ...]
->>>>>>> 7acf0496
 
     def __str__(self):
 
