--- conflicted
+++ resolved
@@ -142,11 +142,8 @@
         dbs.createDimension('D_%010d'%1,1)
         dbs.createDimension('D_%010d'%2,2)
         dbs.createDimension('D_%010d'%4,4)
-<<<<<<< HEAD
-        for value in [self.natoms,self.nkpoints_ibz,len_pars,self.nqpoints_bz, self.nkpoints_bz]:
-=======
+        #
         for value in [self.natoms,self.nkpoints_ibz,len_pars,self.nqpoints_bz,self.nk_points_bz]:
->>>>>>> cd0b829b
             if value not in [1,2,3,4]: 
                 try: dbs.createDimension('D_%010d'%value,value)
                 except RuntimeError: pass # This is when one of the dimensions already exists
