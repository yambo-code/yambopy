# Copyright (c) 2015, Henrique Miranda
# All rights reserved.
#
# This file is part of the yambopy project
#
from yambopy import *
from yambopy.plot  import *
import os

class YamboBSEAbsorptionSpectra(YamboSaveDB):
    """
    Create a file with information about the excitons from Yambo files
    """
    def __init__(self,job_string,path='.'):
        """
        Parameters:
            job_string - the job_string used for yambo. yambo -J <job_string>
            path       - the folder where the yambo run was made
        """

        #look for the save folder
        self.save=path+'/SAVE'
        if not os.path.isdir(self.save):
            raise ValueError('SAVE folder not found in %s'%self.save)

        YamboSaveDB.__init__(self,save=self.save)

        self.job_string = job_string
        self.data = {"excitons":[],
                     "lattice": self.lat,
                     "atypes": self.atomic_numbers,
                     "atoms": self.atomic_positions}

        self.atoms = None
        self.excitons = None

        #use YamboOut to read the absorption spectra
        self.path = path

        #try to find o-* files in path, if not use path/job_string
        paths = [path, "%s/%s"%(path,job_string)]
        for p in paths:
<<<<<<< HEAD
            y = YamboOut(folder=p,save_folder=path)
=======
            y = YamboOut(p,save_folder=path)
>>>>>>> 90dab3ff
            absorptionspectra = y.get_data(('eps','diago'))
            #if we read the files then continue
            if absorptionspectra != {}:
                break

        #trap the errors here
        if absorptionspectra == {}:
            raise ValueError('Could not find the o-*diago*eps files in %s. Make sure you diagonalized the BSE hamiltonian in yambo.'%paths)

        #we just use one of them
        key = list(absorptionspectra)[0]
        for key,value in absorptionspectra[key].items():
            self.data[key] = value

    def get_excitons(self,min_intensity=0.1,max_energy=4,Degen_Step=0.0):
        """
        Obtain the excitons using ypp
        Parameters:
            min_intensity - Only plot excitons with intensity larger than this value (default: 0.1)
            max_energy    - Only plot excitons with energy below this value (default: 4 eV)
            Degen_Step    - Only plot excitons whose energy is different by more that this value (default: 0.0)
        """
        filename = "%s/o-%s.exc_E_sorted"%(self.path,self.job_string)
        if not os.path.isfile(filename):
            os.system("cd %s; ypp -e s -J %s"%(self.path,self.job_string))
        self.excitons = np.loadtxt(filename)

        #filter with energy
        self.excitons = self.excitons[self.excitons[:,0]<max_energy]

        #filter with intensity
        self.excitons = self.excitons[self.excitons[:,1]>min_intensity]

        #filter with degen
        if Degen_Step:

            #create a list with differences in energy
            new_excitons = []
            prev_exc = 0
            for exc in self.excitons:
                e,i,index = exc
                #if the energy of this exciton is too diferent then we add it to the list
                if abs(e-prev_exc)<Degen_Step:
                    new_excitons[-1][1] += i
                    continue
                new_excitons.append([e,i,index])
                intensity = 0
                prev_exc = e
            self.excitons = np.array(new_excitons)

        #create dictionary with excitons 
        excitons = self.data["excitons"]
        for e,intensity,i in self.excitons:
            exciton = {"energy": e,
                       "intensity": intensity,
                       "index": i}
            excitons.append(exciton)
        return self.excitons

    def get_wavefunctions(self, FFTGvecs=30,
                          Cells=[1,1,1], Hole=[0,0,0],
                          Direction="123", Format="x",
                          Degen_Step=0.0100,
                          MinWeight=1e-8,
                          repx=range(-1,2), repy=range(-1,2), repz=range(-1,2),
                          wf=False):
        """
        Collect all the wavefuncitons with an intensity larger than self.threshold
        Parameters:
          FFTGvecs   - Number of FFTGvecs. Related to how accurate the representation is
          Cells      - Number of cells to plot in real space
          Hole       - Define the hole position in cartesian coordinates
          Direction  - Choose the directions to plot along
          Format     - Choose the format to plot in. Can be: x for xcrysden or g for gnuplot (default: 'x' for xcrysden)
          Degen_Step - Threshold to merge degenerate states. If the difference in energy between the states is smaller than
                       this value their wavefunctions will be plotted together
          MinWeight  - Minimum value of the weight
          repx       - Number or repetitions along the x direction
          repy       - Number or repetitions along the x direction
          repz       - Number or repetitions along the x direction
          wf         - Get the wavefuncitons in real space or not (default: False)
        """
        if self.excitons is None:
            raise ValueError( "Excitons not present. Run YamboBSEAbsorptionSpectra.get_excitons() first" )

        #create a ypp file using YamboIn for reading the wavefunction
        yppwf = YamboIn('ypp -e w',filename='ypp.in',folder=self.path)
        yppwf['Format'] = Format
        yppwf['Direction'] = Direction
        yppwf['FFTGvecs'] = FFTGvecs
        yppwf['Degen_Step'] = Degen_Step
        yppwf['Hole'] = [Hole,'']
        yppwf['Cells'] = [Cells,'']

        #create a ypp file using YamboIn for reading the excitonic weights
        yppew = YamboIn('ypp -e a',filename='ypp.in',folder=self.path)
        yppew['MinWeight'] = MinWeight
        yppew['Degen_Step'] = Degen_Step

        keywords = ["lattice", "atoms", "atypes", "nx", "ny", "nz"]
        for exciton in self.excitons:
            #get info
            e,intensity,i = exciton

            if wf:
                ##############################################################
                # Excitonic Wavefunction
                ##############################################################
                #create ypp input for the wavefunction file and run
                yppwf["States"] = "%d - %d"%(i,i)
                yppwf.write("yppwf_%d.in"%i)

                filename = "o-%s.exc_%dd_%d%s"%(self.job_string,len(Direction),i,{"g":"","x":".xsf"}[Format] )
                if not os.path.isfile(filename):
                    os.system("cd %s; ypp -F yppwf_%d.in -J %s"%(self.path,i,self.job_string))

                #read the excitonic wavefunction
                if Format == 'x':
                    ewf = YamboExcitonWaveFunctionXSF()
                else:
                    ewf = YamboExcitonWaveFunctionGnuplot()
                ewf.read_file(filename)
                data = ewf.get_data()
                for word in keywords:
                    if word in data:
                        self.data[word] = data[word]

            ##############################################################
            # Excitonic Amplitudes
            ##############################################################
            #create ypp input for the amplitudes file and run
            yppew["States"] = "%d - %d"%(i,i)
            yppew.write("%s/yppew_%d.in"%(self.path,i))

            filename = "%s/o-%s.exc_weights_at_%d"%(self.path,self.job_string,i)
            if not os.path.isfile(filename):
                os.system("cd %s; ypp -F yppew_%d.in -J %s"%(self.path,i,self.job_string))

            #read the excitonic weigths
            ew = YamboExcitonWeight(filename,save=self.save,path=self.path)
            qpts, weights = ew.calc_kpts_weights(repx=repx,repy=repy,repz=repz)

            ############
            # Save data
            ############
            exciton = {"energy": e,
                       "intensity": intensity,
                       "weights": weights,
                       "qpts": qpts,
                       "index": i}
            if wf:
                exciton["hole"] = Hole
                exciton["datagrid"] = np.array(data["datagrid"])

            self.data["excitons"].append(exciton)

    def write_json(self,filename="absorptionspectra"):
        """ Write a jsonfile with the absorption spectra and the wavefunctions of certain excitons
        """
        print "writing json file...",
        JsonDumper(self.data,"%s.json"%filename)
        print "done!"<|MERGE_RESOLUTION|>--- conflicted
+++ resolved
@@ -40,11 +40,7 @@
         #try to find o-* files in path, if not use path/job_string
         paths = [path, "%s/%s"%(path,job_string)]
         for p in paths:
-<<<<<<< HEAD
-            y = YamboOut(folder=p,save_folder=path)
-=======
             y = YamboOut(p,save_folder=path)
->>>>>>> 90dab3ff
             absorptionspectra = y.get_data(('eps','diago'))
             #if we read the files then continue
             if absorptionspectra != {}:
@@ -95,7 +91,7 @@
                 prev_exc = e
             self.excitons = np.array(new_excitons)
 
-        #create dictionary with excitons 
+        #create dictionary with excitons
         excitons = self.data["excitons"]
         for e,intensity,i in self.excitons:
             exciton = {"energy": e,
